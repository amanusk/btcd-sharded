// Copyright (c) 2013-2017 The btcsuite developers
// Use of this source code is governed by an ISC
// license that can be found in the LICENSE file.

package blockchain

import (
	"fmt"
	reallog "log"

	"github.com/btcsuite/btcd/database"
	"github.com/btcsuite/btcd/wire"
	"github.com/btcsuite/btcutil"
)

// maybeAcceptBlock potentially accepts a block into the block chain and, if
// accepted, returns whether or not it is on the main chain.  It performs
// several validation checks which depend on its position within the block chain
// before adding it.  The block is expected to have already gone through
// ProcessBlock before calling this function with it.
//
// The flags are also passed to checkBlockContext and connectBestChain.  See
// their documentation for how the flags modify their behavior.
//
// This function MUST be called with the chain state lock held (for writes).
func (b *BlockChain) maybeAcceptBlock(block btcutil.Block, flags BehaviorFlags) (bool, error) {
	// The height of this block is one more than the referenced previous
	// block.
	prevHash := &block.Header().PrevBlock
	prevNode := b.index.LookupNode(prevHash)
	if prevNode == nil {
		str := fmt.Sprintf("previous block %s is unknown", prevHash)
		return false, ruleError(ErrPreviousBlockUnknown, str)
	} else if b.index.NodeStatus(prevNode).KnownInvalid() {
		str := fmt.Sprintf("previous block %s is known to be invalid", prevHash)
		return false, ruleError(ErrInvalidAncestorBlock, str)
	}

	blockHeight := prevNode.height + 1
	block.SetHeight(blockHeight)

	// The block must pass all of the validation rules which depend on the
	// position of the block within the block chain.
	err := b.checkBlockContext(block, prevNode, flags)
	if err != nil {
		return false, err
	}

	// Insert the block into the database if it's not already there.  Even
	// though it is possible the block will ultimately fail to connect, it
	// has already passed all proof-of-work and validity tests which means
	// it would be prohibitively expensive for an attacker to fill up the
	// disk with a bunch of blocks that fail to connect.  This is necessary
	// since it allows block download to be decoupled from the much more
	// expensive connection logic.  It also has some other nice properties
	// such as making blocks that never become part of the main chain or
	// blocks that fail to connect available for further analysis.
	err = b.db.Update(func(dbTx database.Tx) error {
		return dbStoreBlock(dbTx, block)
	})
	if err != nil {
		return false, err
	}

<<<<<<< HEAD
	// Create a new block node for the block and add it to the in-memory
	// block chain (could be either a side chain or the main chain).
	blockHeader := block.Header()
	newNode := newBlockNode(blockHeader, blockHeight)
	newNode.Status = StatusDataStored
	if prevNode != nil {
		newNode.parent = prevNode
		newNode.height = blockHeight
		newNode.WorkSum.Add(prevNode.WorkSum, newNode.WorkSum)
	}
=======
	// Create a new block node for the block and add it to the node index. Even
	// if the block ultimately gets connected to the main chain, it starts out
	// on a side chain.
	blockHeader := &block.MsgBlock().Header
	newNode := newBlockNode(blockHeader, prevNode)
	newNode.status = statusDataStored

>>>>>>> a59ac5b1
	b.index.AddNode(newNode)
	err = b.index.flushToDB()
	if err != nil {
		return false, err
	}

	// selection according to the chain with the most proof of work.  This
	// also handles validation of the transaction scripts.
	isMainChain, err := b.connectBestChain(newNode, block, flags)
	if err != nil {
		return false, err
	}

	// Notify the caller that the new block was accepted into the block
	// chain.  The caller would typically want to react by relaying the
	// inventory to other peers.
	b.chainLock.Unlock()
	b.sendNotification(NTBlockAccepted, block)
	b.chainLock.Lock()

	return isMainChain, nil
}

// CoordMaybeAcceptBlock performs sanity checks on the block header, inserts
// the coinbase transaction, and updates the hash of the latest block
func (b *BlockChain) CoordMaybeAcceptBlock(headerBlock *wire.MsgBlockShard, flags BehaviorFlags) (bool, error) {
	// The height of this block is one more than the referenced previous
	// block.
	header := headerBlock.Header

	prevHash := header.PrevBlock
	prevNode := b.index.LookupNode(&prevHash)
	if prevNode == nil {
		str := fmt.Sprintf("previous block %s is unknown", prevHash)
		reallog.Print(str)
		return false, nil
	} else if b.index.NodeStatus(prevNode).KnownInvalid() {
		str := fmt.Sprintf("previous block %s is known to be invalid", prevHash)
		reallog.Print(str)
		return false, nil
	}

	blockHeight := prevNode.GetHeight() + 1
	//block.SetHeight(blockHeight)
	//reallog.Println("Block height set to ", blockHeight)

	// The block must pass all of the validation rules which depend on the
	// position of the block within the block chain.
	//err := checkBlockContext(block, prevNode, flags)
	//if err != nil {
	//	return false, err
	//}

	// Insert the block into the database if it's not already there.  Even
	// though it is possible the block will ultimately fail to connect, it
	// has already passed all proof-of-work and validity tests which means
	// it would be prohibitively expensive for an attacker to fill up the
	// disk with a bunch of blocks that fail to connect.  This is necessary
	// since it allows block download to be decoupled from the much more
	// expensive connection logic.  It also has some other nice properties
	// such as making blocks that never become part of the main chain or
	// blocks that fail to connect available for further analysis.
	b.SQLDB.AddBlockHeader(header)
	// Store the coinbase tx in txs
	StoreBlockShard(b.SQLDB, headerBlock)

	// Create a new block node for the block and add it to the in-memory
	// block chain (could be either a side chain or the main chain).
	newNode := NewBlockNode(&header, blockHeight)
	newNode.Status = StatusDataStored
	if prevNode != nil {
		newNode.SetParent(prevNode)
		newNode.SetHeight(blockHeight)
		newNode.WorkSum.Add(prevNode.WorkSum, newNode.WorkSum)
	}
	// Block is added to the index, only the coordinator holds the index
	b.index.AddNode(newNode)

	block := btcutil.NewFullBlock(wire.NewMsgBlockFromShard(headerBlock))

	// NOTE: Each shard is validating its part
	// The coorinator is validating the coinbase transaction!
	// selection according to the chain with the most proof of work.  This
	// also handles validation of the transaction scripts.
	// TODO: Check if added to main chain
	// TODO: This is where we will be able to reorgenise if needed
	_, err := b.CoordConnectBestChain(newNode, block, flags)
	if err != nil {
		return false, err
	}

	// This node is now the end of the best chain.
	// This should only happen after all shards successfuly validated,
	// For now we keep it optimistic
	b.bestChain.SetTip(newNode)

	//	// Notify the caller that the new block was accepted into the block
	//	// chain.  The caller would typically want to react by relaying the
	//	// inventory to other peers.
	//	b.chainLock.Unlock()
	//	b.sendNotification(NTBlockAccepted, block)
	//	b.chainLock.Lock()

	// TODO chaing to isMainChain
	return true, nil
}<|MERGE_RESOLUTION|>--- conflicted
+++ resolved
@@ -62,26 +62,13 @@
 		return false, err
 	}
 
-<<<<<<< HEAD
-	// Create a new block node for the block and add it to the in-memory
-	// block chain (could be either a side chain or the main chain).
-	blockHeader := block.Header()
-	newNode := newBlockNode(blockHeader, blockHeight)
-	newNode.Status = StatusDataStored
-	if prevNode != nil {
-		newNode.parent = prevNode
-		newNode.height = blockHeight
-		newNode.WorkSum.Add(prevNode.WorkSum, newNode.WorkSum)
-	}
-=======
 	// Create a new block node for the block and add it to the node index. Even
 	// if the block ultimately gets connected to the main chain, it starts out
 	// on a side chain.
-	blockHeader := &block.MsgBlock().Header
-	newNode := newBlockNode(blockHeader, prevNode)
-	newNode.status = statusDataStored
+	blockHeader := block.Header()
+	newNode := NewBlockNode(blockHeader, prevNode)
+	newNode.Status = StatusDataStored
 
->>>>>>> a59ac5b1
 	b.index.AddNode(newNode)
 	err = b.index.flushToDB()
 	if err != nil {
@@ -150,7 +137,7 @@
 
 	// Create a new block node for the block and add it to the in-memory
 	// block chain (could be either a side chain or the main chain).
-	newNode := NewBlockNode(&header, blockHeight)
+	newNode := NewBlockNode(&header, prevNode)
 	newNode.Status = StatusDataStored
 	if prevNode != nil {
 		newNode.SetParent(prevNode)
