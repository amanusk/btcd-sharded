// Copyright (c) 2015-2017 The btcsuite developers
// Use of this source code is governed by an ISC
// license that can be found in the LICENSE file.

package blockchain

import (
	"bytes"
	"encoding/binary"
	"fmt"
	reallog "log"
	"math/big"
	"sync"
	"time"

	"github.com/btcsuite/btcd/chaincfg/chainhash"
	"github.com/btcsuite/btcd/database"
	"github.com/btcsuite/btcd/wire"
	"github.com/btcsuite/btcutil"
)

const (
	// blockHdrSize is the size of a block header.  This is simply the
	// constant from wire and is only provided here for convenience since
	// wire.MaxBlockHeaderPayload is quite long.
	blockHdrSize = wire.MaxBlockHeaderPayload

	// latestUtxoSetBucketVersion is the current version of the utxo set
	// bucket that is used to track all unspent outputs.
	latestUtxoSetBucketVersion = 2

	// latestSpendJournalBucketVersion is the current version of the spend
	// journal bucket that is used to track all spent transactions for use
	// in reorgs.
	latestSpendJournalBucketVersion = 1
)

var (
	// blockIndexBucketName is the name of the db bucket used to house to the
	// block headers and contextual information.
	blockIndexBucketName = []byte("blockheaderidx")

	// hashIndexBucketName is the name of the db bucket used to house to the
	// block hash -> block height index.
	hashIndexBucketName = []byte("hashidx")

	// heightIndexBucketName is the name of the db bucket used to house to
	// the block height -> block hash index.
	heightIndexBucketName = []byte("heightidx")

	// chainStateKeyName is the name of the db key used to store the best
	// chain state.
	chainStateKeyName = []byte("chainstate")

	// spendJournalVersionKeyName is the name of the db key used to store
	// the version of the spend journal currently in the database.
	spendJournalVersionKeyName = []byte("spendjournalversion")

	// spendJournalBucketName is the name of the db bucket used to house
	// transactions outputs that are spent in each block.
	spendJournalBucketName = []byte("spendjournal")

	// utxoSetVersionKeyName is the name of the db key used to store the
	// version of the utxo set currently in the database.
	utxoSetVersionKeyName = []byte("utxosetversion")

	// utxoSetBucketName is the name of the db bucket used to house the
	// unspent transaction output set.
	utxoSetBucketName = []byte("utxosetv2")

	// byteOrder is the preferred byte order used for serializing numeric
	// fields for storage in the database.
	byteOrder = binary.LittleEndian
)

// errNotInMainChain signifies that a block hash or height that is not in the
// main chain was requested.
type errNotInMainChain string

// Error implements the error interface.
func (e errNotInMainChain) Error() string {
	return string(e)
}

// isNotInMainChainErr returns whether or not the passed error is an
// errNotInMainChain error.
func isNotInMainChainErr(err error) bool {
	_, ok := err.(errNotInMainChain)
	return ok
}

// errDeserialize signifies that a problem was encountered when deserializing
// data.
type errDeserialize string

// Error implements the error interface.
func (e errDeserialize) Error() string {
	return string(e)
}

// isDeserializeErr returns whether or not the passed error is an errDeserialize
// error.
func isDeserializeErr(err error) bool {
	_, ok := err.(errDeserialize)
	return ok
}

// isDbBucketNotFoundErr returns whether or not the passed error is a
// database.Error with an error code of database.ErrBucketNotFound.
func isDbBucketNotFoundErr(err error) bool {
	dbErr, ok := err.(database.Error)
	return ok && dbErr.ErrorCode == database.ErrBucketNotFound
}

// dbFetchVersion fetches an individual version with the given key from the
// metadata bucket.  It is primarily used to track versions on entities such as
// buckets.  It returns zero if the provided key does not exist.
func dbFetchVersion(dbTx database.Tx, key []byte) uint32 {
	serialized := dbTx.Metadata().Get(key)
	if serialized == nil {
		return 0
	}

	return byteOrder.Uint32(serialized[:])
}

// dbPutVersion uses an existing database transaction to update the provided
// key in the metadata bucket to the given version.  It is primarily used to
// track versions on entities such as buckets.
func dbPutVersion(dbTx database.Tx, key []byte, version uint32) error {
	var serialized [4]byte
	byteOrder.PutUint32(serialized[:], version)
	return dbTx.Metadata().Put(key, serialized[:])
}

// dbFetchOrCreateVersion uses an existing database transaction to attempt to
// fetch the provided key from the metadata bucket as a version and in the case
// it doesn't exist, it adds the entry with the provided default version and
// returns that.  This is useful during upgrades to automatically handle loading
// and adding version keys as necessary.
func dbFetchOrCreateVersion(dbTx database.Tx, key []byte, defaultVersion uint32) (uint32, error) {
	version := dbFetchVersion(dbTx, key)
	if version == 0 {
		version = defaultVersion
		err := dbPutVersion(dbTx, key, version)
		if err != nil {
			return 0, err
		}
	}

	return version, nil
}

// -----------------------------------------------------------------------------
// The transaction spend journal consists of an entry for each block connected
// to the main chain which contains the transaction outputs the block spends
// serialized such that the order is the reverse of the order they were spent.
//
// This is required because reorganizing the chain necessarily entails
// disconnecting blocks to get back to the point of the fork which implies
// unspending all of the transaction outputs that each block previously spent.
// Since the utxo set, by definition, only contains unspent transaction outputs,
// the spent transaction outputs must be resurrected from somewhere.  There is
// more than one way this could be done, however this is the most straight
// forward method that does not require having a transaction index and unpruned
// blockchain.
//
// NOTE: This format is NOT self describing.  The additional details such as
// the number of entries (transaction inputs) are expected to come from the
// block itself and the utxo set (for legacy entries).  The rationale in doing
// this is to save space.  This is also the reason the spent outputs are
// serialized in the reverse order they are spent because later transactions are
// allowed to spend outputs from earlier ones in the same block.
//
// The reserved field below used to keep track of the version of the containing
// transaction when the height in the header code was non-zero, however the
// height is always non-zero now, but keeping the extra reserved field allows
// backwards compatibility.
//
// The serialized format is:
//
//   [<header code><reserved><compressed txout>],...
//
//   Field                Type     Size
//   header code          VLQ      variable
//   reserved             byte     1
//   compressed txout
//     compressed amount  VLQ      variable
//     compressed script  []byte   variable
//
// The serialized header code format is:
//   bit 0 - containing transaction is a coinbase
//   bits 1-x - height of the block that contains the spent txout
//
// Example 1:
// From block 170 in main blockchain.
//
//    1300320511db93e1dcdb8a016b49840f8c53bc1eb68a382e97b1482ecad7b148a6909a5c
//    <><><------------------------------------------------------------------>
//     | |                                  |
//     | reserved                  compressed txout
//    header code
//
//  - header code: 0x13 (coinbase, height 9)
//  - reserved: 0x00
//  - compressed txout 0:
//    - 0x32: VLQ-encoded compressed amount for 5000000000 (50 BTC)
//    - 0x05: special script type pay-to-pubkey
//    - 0x11...5c: x-coordinate of the pubkey
//
// Example 2:
// Adapted from block 100025 in main blockchain.
//
//    8b99700091f20f006edbc6c4d31bae9f1ccc38538a114bf42de65e868b99700086c64700b2fb57eadf61e106a100a7445a8c3f67898841ec
//    <----><><----------------------------------------------><----><><---------------------------------------------->
//     |    |                         |                        |    |                         |
//     |    reserved         compressed txout                  |    reserved         compressed txout
//    header code                                          header code
//
//  - Last spent output:
//    - header code: 0x8b9970 (not coinbase, height 100024)
//    - reserved: 0x00
//    - compressed txout:
//      - 0x91f20f: VLQ-encoded compressed amount for 34405000000 (344.05 BTC)
//      - 0x00: special script type pay-to-pubkey-hash
//      - 0x6e...86: pubkey hash
//  - Second to last spent output:
//    - header code: 0x8b9970 (not coinbase, height 100024)
//    - reserved: 0x00
//    - compressed txout:
//      - 0x86c647: VLQ-encoded compressed amount for 13761000000 (137.61 BTC)
//      - 0x00: special script type pay-to-pubkey-hash
//      - 0xb2...ec: pubkey hash
// -----------------------------------------------------------------------------

// spentTxOut contains a spent transaction output and potentially additional
// contextual information such as whether or not it was contained in a coinbase
// transaction, the version of the transaction it was contained in, and which
// block height the containing transaction was included in.  As described in
// the comments above, the additional contextual information will only be valid
// when this spent txout is spending the last unspent output of the containing
// transaction.
type spentTxOut struct {
	amount     int64  // The amount of the output.
	pkScript   []byte // The public key script for the output.
	height     int32  // Height of the the block containing the creating tx.
	isCoinBase bool   // Whether creating tx is a coinbase.
}

// spentTxOutHeaderCode returns the calculated header code to be used when
// serializing the provided stxo entry.
func spentTxOutHeaderCode(stxo *spentTxOut) uint64 {
	// As described in the serialization format comments, the header code
	// encodes the height shifted over one bit and the coinbase flag in the
	// lowest bit.
	headerCode := uint64(stxo.height) << 1
	if stxo.isCoinBase {
		headerCode |= 0x01
	}

	return headerCode
}

// spentTxOutSerializeSize returns the number of bytes it would take to
// serialize the passed stxo according to the format described above.
func spentTxOutSerializeSize(stxo *spentTxOut) int {
	size := serializeSizeVLQ(spentTxOutHeaderCode(stxo))
	if stxo.height > 0 {
		// The legacy v1 spend journal format conditionally tracked the
		// containing transaction version when the height was non-zero,
		// so this is required for backwards compat.
		size += serializeSizeVLQ(0)
	}
	return size + compressedTxOutSize(uint64(stxo.amount), stxo.pkScript)
}

// putSpentTxOut serializes the passed stxo according to the format described
// above directly into the passed target byte slice.  The target byte slice must
// be at least large enough to handle the number of bytes returned by the
// spentTxOutSerializeSize function or it will panic.
func putSpentTxOut(target []byte, stxo *spentTxOut) int {
	headerCode := spentTxOutHeaderCode(stxo)
	offset := putVLQ(target, headerCode)
	if stxo.height > 0 {
		// The legacy v1 spend journal format conditionally tracked the
		// containing transaction version when the height was non-zero,
		// so this is required for backwards compat.
		offset += putVLQ(target[offset:], 0)
	}
	return offset + putCompressedTxOut(target[offset:], uint64(stxo.amount),
		stxo.pkScript)
}

// decodeSpentTxOut decodes the passed serialized stxo entry, possibly followed
// by other data, into the passed stxo struct.  It returns the number of bytes
// read.
func decodeSpentTxOut(serialized []byte, stxo *spentTxOut) (int, error) {
	// Ensure there are bytes to decode.
	if len(serialized) == 0 {
		return 0, errDeserialize("no serialized bytes")
	}

	// Deserialize the header code.
	code, offset := deserializeVLQ(serialized)
	if offset >= len(serialized) {
		return offset, errDeserialize("unexpected end of data after " +
			"header code")
	}

	// Decode the header code.
	//
	// Bit 0 indicates containing transaction is a coinbase.
	// Bits 1-x encode height of containing transaction.
	stxo.isCoinBase = code&0x01 != 0
	stxo.height = int32(code >> 1)
	if stxo.height > 0 {
		// The legacy v1 spend journal format conditionally tracked the
		// containing transaction version when the height was non-zero,
		// so this is required for backwards compat.
		_, bytesRead := deserializeVLQ(serialized[offset:])
		offset += bytesRead
		if offset >= len(serialized) {
			return offset, errDeserialize("unexpected end of data " +
				"after reserved")
		}
	}

	// Decode the compressed txout.
	amount, pkScript, bytesRead, err := decodeCompressedTxOut(
		serialized[offset:])
	offset += bytesRead
	if err != nil {
		return offset, errDeserialize(fmt.Sprintf("unable to decode "+
			"txout: %v", err))
	}
	stxo.amount = int64(amount)
	stxo.pkScript = pkScript
	return offset, nil
}

// deserializeSpendJournalEntry decodes the passed serialized byte slice into a
// slice of spent txouts according to the format described in detail above.
//
// Since the serialization format is not self describing, as noted in the
// format comments, this function also requires the transactions that spend the
<<<<<<< HEAD
// txouts and a utxo view that contains any remaining existing utxos in the
// transactions referenced by the inputs to the passed transasctions.
func deserializeSpendJournalEntry(serialized []byte, txns []*wire.MsgTx, view UtxoView) ([]spentTxOut, error) {
=======
// txouts.
func deserializeSpendJournalEntry(serialized []byte, txns []*wire.MsgTx) ([]spentTxOut, error) {
>>>>>>> a59ac5b1
	// Calculate the total number of stxos.
	var numStxos int
	for _, tx := range txns {
		numStxos += len(tx.TxIn)
	}

	// When a block has no spent txouts there is nothing to serialize.
	if len(serialized) == 0 {
		// Ensure the block actually has no stxos.  This should never
		// happen unless there is database corruption or an empty entry
		// erroneously made its way into the database.
		if numStxos != 0 {
			return nil, AssertError(fmt.Sprintf("mismatched spend "+
				"journal serialization - no serialization for "+
				"expected %d stxos", numStxos))
		}

		return nil, nil
	}

	// Loop backwards through all transactions so everything is read in
	// reverse order to match the serialization order.
	stxoIdx := numStxos - 1
	offset := 0
	stxos := make([]spentTxOut, numStxos)
	for txIdx := len(txns) - 1; txIdx > -1; txIdx-- {
		tx := txns[txIdx]

		// Loop backwards through all of the transaction inputs and read
		// the associated stxo.
		for txInIdx := len(tx.TxIn) - 1; txInIdx > -1; txInIdx-- {
			txIn := tx.TxIn[txInIdx]
			stxo := &stxos[stxoIdx]
			stxoIdx--

			n, err := decodeSpentTxOut(serialized[offset:], stxo)
			offset += n
			if err != nil {
				return nil, errDeserialize(fmt.Sprintf("unable "+
					"to decode stxo for %v: %v",
					txIn.PreviousOutPoint, err))
			}
		}
	}

	return stxos, nil
}

// serializeSpendJournalEntry serializes all of the passed spent txouts into a
// single byte slice according to the format described in detail above.
func serializeSpendJournalEntry(stxos []spentTxOut) []byte {
	if len(stxos) == 0 {
		return nil
	}

	// Calculate the size needed to serialize the entire journal entry.
	var size int
	for i := range stxos {
		size += spentTxOutSerializeSize(&stxos[i])
	}
	serialized := make([]byte, size)

	// Serialize each individual stxo directly into the slice in reverse
	// order one after the other.
	var offset int
	for i := len(stxos) - 1; i > -1; i-- {
		offset += putSpentTxOut(serialized[offset:], &stxos[i])
	}

	return serialized
}

<<<<<<< HEAD
// dbFetchSpendJournalEntry fetches the spend journal entry for the passed
// block and deserializes it into a slice of spent txout entries.  The provided
// view MUST have the utxos referenced by all of the transactions available for
// the passed block since that information is required to reconstruct the spent
// txouts.
func dbFetchSpendJournalEntry(dbTx database.Tx, block btcutil.Block, view UtxoView) ([]spentTxOut, error) {
	// Exclude the coinbase transaction since it can't spend anything.
	spendBucket := dbTx.Metadata().Bucket(spendJournalBucketName)
	serialized := spendBucket.Get(block.Hash()[:])
	blockTxns := block.MsgBlock().(*wire.MsgBlock).Transactions[1:]
	stxos, err := deserializeSpendJournalEntry(serialized, blockTxns, view)
=======
// dbFetchSpendJournalEntry fetches the spend journal entry for the passed block
// and deserializes it into a slice of spent txout entries.
//
// NOTE: Legacy entries will not have the coinbase flag or height set unless it
// was the final output spend in the containing transaction.  It is up to the
// caller to handle this properly by looking the information up in the utxo set.
func dbFetchSpendJournalEntry(dbTx database.Tx, block *btcutil.Block) ([]spentTxOut, error) {
	// Exclude the coinbase transaction since it can't spend anything.
	spendBucket := dbTx.Metadata().Bucket(spendJournalBucketName)
	serialized := spendBucket.Get(block.Hash()[:])
	blockTxns := block.MsgBlock().Transactions[1:]
	stxos, err := deserializeSpendJournalEntry(serialized, blockTxns)
>>>>>>> a59ac5b1
	if err != nil {
		// Ensure any deserialization errors are returned as database
		// corruption errors.
		if isDeserializeErr(err) {
			return nil, database.Error{
				ErrorCode: database.ErrCorruption,
				Description: fmt.Sprintf("corrupt spend "+
					"information for %v: %v", block.Hash(),
					err),
			}
		}

		return nil, err
	}

	return stxos, nil
}

// dbPutSpendJournalEntry uses an existing database transaction to update the
// spend journal entry for the given block hash using the provided slice of
// spent txouts.   The spent txouts slice must contain an entry for every txout
// the transactions in the block spend in the order they are spent.
func dbPutSpendJournalEntry(dbTx database.Tx, blockHash *chainhash.Hash, stxos []spentTxOut) error {
	spendBucket := dbTx.Metadata().Bucket(spendJournalBucketName)
	serialized := serializeSpendJournalEntry(stxos)
	return spendBucket.Put(blockHash[:], serialized)
}

// dbRemoveSpendJournalEntry uses an existing database transaction to remove the
// spend journal entry for the passed block hash.
func dbRemoveSpendJournalEntry(dbTx database.Tx, blockHash *chainhash.Hash) error {
	spendBucket := dbTx.Metadata().Bucket(spendJournalBucketName)
	return spendBucket.Delete(blockHash[:])
}

// -----------------------------------------------------------------------------
// The unspent transaction output (utxo) set consists of an entry for each
// unspent output using a format that is optimized to reduce space using domain
// specific compression algorithms.  This format is a slightly modified version
// of the format used in Bitcoin Core.
//
// Each entry is keyed by an outpoint as specified below.  It is important to
// note that the key encoding uses a VLQ, which employs an MSB encoding so
// iteration of utxos when doing byte-wise comparisons will produce them in
// order.
//
// The serialized key format is:
//   <hash><output index>
//
//   Field                Type             Size
//   hash                 chainhash.Hash   chainhash.HashSize
//   output index         VLQ              variable
//
// The serialized value format is:
//
//   <header code><compressed txout>
//
//   Field                Type     Size
//   header code          VLQ      variable
//   compressed txout
//     compressed amount  VLQ      variable
//     compressed script  []byte   variable
//
// The serialized header code format is:
//   bit 0 - containing transaction is a coinbase
//   bits 1-x - height of the block that contains the unspent txout
//
// Example 1:
// From tx in main blockchain:
// Blk 1, 0e3e2357e806b6cdb1f70b54c3a3a17b6714ee1f0e68bebb44a74b1efd512098:0
//
//    03320496b538e853519c726a2c91e61ec11600ae1390813a627c66fb8be7947be63c52
//    <><------------------------------------------------------------------>
//     |                                          |
//   header code                         compressed txout
//
//  - header code: 0x03 (coinbase, height 1)
//  - compressed txout:
//    - 0x32: VLQ-encoded compressed amount for 5000000000 (50 BTC)
//    - 0x04: special script type pay-to-pubkey
//    - 0x96...52: x-coordinate of the pubkey
//
// Example 2:
// From tx in main blockchain:
// Blk 113931, 4a16969aa4764dd7507fc1de7f0baa4850a246de90c45e59a3207f9a26b5036f:2
//
//    8cf316800900b8025be1b3efc63b0ad48e7f9f10e87544528d58
//    <----><------------------------------------------>
//      |                             |
//   header code             compressed txout
//
//  - header code: 0x8cf316 (not coinbase, height 113931)
//  - compressed txout:
//    - 0x8009: VLQ-encoded compressed amount for 15000000 (0.15 BTC)
//    - 0x00: special script type pay-to-pubkey-hash
//    - 0xb8...58: pubkey hash
//
// Example 3:
// From tx in main blockchain:
// Blk 338156, 1b02d1c8cfef60a189017b9a420c682cf4a0028175f2f563209e4ff61c8c3620:22
//
//    a8a2588ba5b9e763011dd46a006572d820e448e12d2bbb38640bc718e6
//    <----><-------------------------------------------------->
//      |                             |
//   header code             compressed txout
//
//  - header code: 0xa8a258 (not coinbase, height 338156)
//  - compressed txout:
//    - 0x8ba5b9e763: VLQ-encoded compressed amount for 366875659 (3.66875659 BTC)
//    - 0x01: special script type pay-to-script-hash
//    - 0x1d...e6: script hash
// -----------------------------------------------------------------------------

// maxUint32VLQSerializeSize is the maximum number of bytes a max uint32 takes
// to serialize as a VLQ.
var maxUint32VLQSerializeSize = serializeSizeVLQ(1<<32 - 1)

// outpointKeyPool defines a concurrent safe free list of byte slices used to
// provide temporary buffers for outpoint database keys.
var outpointKeyPool = sync.Pool{
	New: func() interface{} {
		b := make([]byte, chainhash.HashSize+maxUint32VLQSerializeSize)
		return &b // Pointer to slice to avoid boxing alloc.
	},
}

// outpointKey returns a key suitable for use as a database key in the utxo set
// while making use of a free list.  A new buffer is allocated if there are not
// already any available on the free list.  The returned byte slice should be
// returned to the free list by using the recycleOutpointKey function when the
// caller is done with it _unless_ the slice will need to live for longer than
// the caller can calculate such as when used to write to the database.
func outpointKey(outpoint wire.OutPoint) *[]byte {
	// A VLQ employs an MSB encoding, so they are useful not only to reduce
	// the amount of storage space, but also so iteration of utxos when
	// doing byte-wise comparisons will produce them in order.
	key := outpointKeyPool.Get().(*[]byte)
	idx := uint64(outpoint.Index)
	*key = (*key)[:chainhash.HashSize+serializeSizeVLQ(idx)]
	copy(*key, outpoint.Hash[:])
	putVLQ((*key)[chainhash.HashSize:], idx)
	return key
}

// recycleOutpointKey puts the provided byte slice, which should have been
// obtained via the outpointKey function, back on the free list.
func recycleOutpointKey(key *[]byte) {
	outpointKeyPool.Put(key)
}

// utxoEntryHeaderCode returns the calculated header code to be used when
// serializing the provided utxo entry.
func utxoEntryHeaderCode(entry *UtxoEntry) (uint64, error) {
	if entry.IsSpent() {
		return 0, AssertError("attempt to serialize spent utxo header")
	}

	// As described in the serialization format comments, the header code
	// encodes the height shifted over one bit and the coinbase flag in the
	// lowest bit.
	headerCode := uint64(entry.BlockHeight()) << 1
	if entry.IsCoinBase() {
		headerCode |= 0x01
	}

	return headerCode, nil
}

// serializeUtxoEntry returns the entry serialized to a format that is suitable
// for long-term storage.  The format is described in detail above.
func serializeUtxoEntry(entry *UtxoEntry) ([]byte, error) {
	// Spent outputs have no serialization.
	if entry.IsSpent() {
		return nil, nil
	}

	// Encode the header code.
	headerCode, err := utxoEntryHeaderCode(entry)
	if err != nil {
		return nil, err
	}

	// Calculate the size needed to serialize the entry.
	size := serializeSizeVLQ(headerCode) +
		compressedTxOutSize(uint64(entry.Amount()), entry.PkScript())

	// Serialize the header code followed by the compressed unspent
	// transaction output.
	serialized := make([]byte, size)
	offset := putVLQ(serialized, headerCode)
	offset += putCompressedTxOut(serialized[offset:], uint64(entry.Amount()),
		entry.PkScript())

	return serialized, nil
}

// deserializeUtxoEntry decodes a utxo entry from the passed serialized byte
// slice into a new UtxoEntry using a format that is suitable for long-term
// storage.  The format is described in detail above.
func deserializeUtxoEntry(serialized []byte) (*UtxoEntry, error) {
	// Deserialize the header code.
	code, offset := deserializeVLQ(serialized)
	if offset >= len(serialized) {
		return nil, errDeserialize("unexpected end of data after header")
	}

	// Decode the header code.
	//
	// Bit 0 indicates whether the containing transaction is a coinbase.
	// Bits 1-x encode height of containing transaction.
	isCoinBase := code&0x01 != 0
	blockHeight := int32(code >> 1)

	// Decode the compressed unspent transaction output.
	amount, pkScript, _, err := decodeCompressedTxOut(serialized[offset:])
	if err != nil {
		return nil, errDeserialize(fmt.Sprintf("unable to decode "+
			"utxo: %v", err))
	}

	entry := &UtxoEntry{
		amount:      int64(amount),
		pkScript:    pkScript,
		blockHeight: blockHeight,
		packedFlags: 0,
	}
	if isCoinBase {
		entry.packedFlags |= tfCoinBase
	}

	return entry, nil
}

// dbFetchUtxoEntryByHash attempts to find and fetch a utxo for the given hash.
// It uses a cursor and seek to try and do this as efficiently as possible.
//
// When there are no entries for the provided hash, nil will be returned for the
// both the entry and the error.
func dbFetchUtxoEntryByHash(dbTx database.Tx, hash *chainhash.Hash) (*UtxoEntry, error) {
	// Attempt to find an entry by seeking for the hash along with a zero
	// index.  Due to the fact the keys are serialized as <hash><index>,
	// where the index uses an MSB encoding, if there are any entries for
	// the hash at all, one will be found.
	cursor := dbTx.Metadata().Bucket(utxoSetBucketName).Cursor()
	key := outpointKey(wire.OutPoint{Hash: *hash, Index: 0})
	ok := cursor.Seek(*key)
	recycleOutpointKey(key)
	if !ok {
		return nil, nil
	}

	// An entry was found, but it could just be an entry with the next
	// highest hash after the requested one, so make sure the hashes
	// actually match.
	cursorKey := cursor.Key()
	if len(cursorKey) < chainhash.HashSize {
		return nil, nil
	}
	if !bytes.Equal(hash[:], cursorKey[:chainhash.HashSize]) {
		return nil, nil
	}

	return deserializeUtxoEntry(cursor.Value())
}

<<<<<<< HEAD
// NOTE: replace here for fetch
// dbFetchUtxoEntry uses an existing database transaction to fetch all unspent
// outputs for the provided Bitcoin transaction hash from the utxo set.
=======
// dbFetchUtxoEntry uses an existing database transaction to fetch the specified
// transaction output from the utxo set.
>>>>>>> a59ac5b1
//
// When there is no entry for the provided output, nil will be returned for both
// the entry and the error.
func dbFetchUtxoEntry(dbTx database.Tx, outpoint wire.OutPoint) (*UtxoEntry, error) {
	// Fetch the unspent transaction output information for the passed
	// transaction output.  Return now when there is no entry.
	key := outpointKey(outpoint)
	utxoBucket := dbTx.Metadata().Bucket(utxoSetBucketName)
	serializedUtxo := utxoBucket.Get(*key)
	recycleOutpointKey(key)
	if serializedUtxo == nil {
		return nil, nil
	}

	// A non-nil zero-length entry means there is an entry in the database
	// for a spent transaction output which should never be the case.
	if len(serializedUtxo) == 0 {
		return nil, AssertError(fmt.Sprintf("database contains entry "+
			"for spent tx output %v", outpoint))
	}

	// Deserialize the utxo entry and return it.
	entry, err := deserializeUtxoEntry(serializedUtxo)
	if err != nil {
		// Ensure any deserialization errors are returned as database
		// corruption errors.
		if isDeserializeErr(err) {
			return nil, database.Error{
				ErrorCode: database.ErrCorruption,
				Description: fmt.Sprintf("corrupt utxo entry "+
					"for %v: %v", outpoint, err),
			}
		}

		return nil, err
	}

	return entry, nil
}

// NOTE: replace here for store
// dbPutUtxoView uses an existing database transaction to update the utxo set
// in the database based on the provided utxo view contents and state.  In
// particular, only the entries that have been marked as modified are written
// to the database.
func dbPutUtxoView(dbTx database.Tx, view UtxoView) error {
	utxoBucket := dbTx.Metadata().Bucket(utxoSetBucketName)
<<<<<<< HEAD
	for txHashIter, entry := range view.Entries() {
=======
	for outpoint, entry := range view.entries {
>>>>>>> a59ac5b1
		// No need to update the database if the entry was not modified.
		if entry == nil || !entry.isModified() {
			continue
		}

		// Remove the utxo entry if it is spent.
		if entry.IsSpent() {
			key := outpointKey(outpoint)
			err := utxoBucket.Delete(*key)
			recycleOutpointKey(key)
			if err != nil {
				return err
			}

			continue
		}

		// Serialize and store the utxo entry.
		serialized, err := serializeUtxoEntry(entry)
		if err != nil {
			return err
		}
		key := outpointKey(outpoint)
		err = utxoBucket.Put(*key, serialized)
		// NOTE: The key is intentionally not recycled here since the
		// database interface contract prohibits modifications.  It will
		// be garbage collected normally when the database is done with
		// it.
		if err != nil {
			return err
		}
	}

	return nil
}

// dbPutUtxoView uses an existing database transaction to update the utxo set
// in the database based on the provided utxo view contents and state.  In
// particular, only the entries that have been marked as modified are written
// to the database.
func sqlDbPutUtxoView(db *SQLBlockDB, view UtxoView) error {
	reallog.Println("Storing view", view)
	for txHashIter, entry := range view.Entries() {
		// No need to update the database if the entry was not modified.
		if entry == nil || !entry.modified {
			continue
		}

		// Serialize the utxo entry without any entries that have been
		// spent.
		serialized, err := serializeUtxoEntry(entry)
		if err != nil {
			return err
		}

		// Make a copy of the hash because the iterator changes on each
		// loop iteration and thus slicing it directly would cause the
		// data to change out from under the put/delete funcs below.
		txHash := txHashIter

		// Remove the utxo entry if it is now fully spent.
		if serialized == nil {
			db.RemoveUTXO(txHash)
		}

		// At this point the utxo entry is not fully spent, so store its
		reallog.Println("Storing Utxo ", txHash)
		db.StoreUTXO(txHash, serialized)
	}

	return nil
}

// -----------------------------------------------------------------------------
// The block index consists of two buckets with an entry for every block in the
// main chain.  One bucket is for the hash to height mapping and the other is
// for the height to hash mapping.
//
// The serialized format for values in the hash to height bucket is:
//   <height>
//
//   Field      Type     Size
//   height     uint32   4 bytes
//
// The serialized format for values in the height to hash bucket is:
//   <hash>
//
//   Field      Type             Size
//   hash       chainhash.Hash   chainhash.HashSize
// -----------------------------------------------------------------------------

// dbPutBlockIndex uses an existing database transaction to update or add the
// block index entries for the hash to height and height to hash mappings for
// the provided values.
func dbPutBlockIndex(dbTx database.Tx, hash *chainhash.Hash, height int32) error {
	// Serialize the height for use in the index entries.
	var serializedHeight [4]byte
	byteOrder.PutUint32(serializedHeight[:], uint32(height))

	// Add the block hash to height mapping to the index.
	meta := dbTx.Metadata()
	hashIndex := meta.Bucket(hashIndexBucketName)
	if err := hashIndex.Put(hash[:], serializedHeight[:]); err != nil {
		return err
	}

	// Add the block height to hash mapping to the index.
	heightIndex := meta.Bucket(heightIndexBucketName)
	return heightIndex.Put(serializedHeight[:], hash[:])
}

// dbRemoveBlockIndex uses an existing database transaction remove block index
// entries from the hash to height and height to hash mappings for the provided
// values.
func dbRemoveBlockIndex(dbTx database.Tx, hash *chainhash.Hash, height int32) error {
	// Remove the block hash to height mapping.
	meta := dbTx.Metadata()
	hashIndex := meta.Bucket(hashIndexBucketName)
	if err := hashIndex.Delete(hash[:]); err != nil {
		return err
	}

	// Remove the block height to hash mapping.
	var serializedHeight [4]byte
	byteOrder.PutUint32(serializedHeight[:], uint32(height))
	heightIndex := meta.Bucket(heightIndexBucketName)
	return heightIndex.Delete(serializedHeight[:])
}

// dbFetchHeightByHash uses an existing database transaction to retrieve the
// height for the provided hash from the index.
func dbFetchHeightByHash(dbTx database.Tx, hash *chainhash.Hash) (int32, error) {
	meta := dbTx.Metadata()
	hashIndex := meta.Bucket(hashIndexBucketName)
	serializedHeight := hashIndex.Get(hash[:])
	if serializedHeight == nil {
		str := fmt.Sprintf("block %s is not in the main chain", hash)
		return 0, errNotInMainChain(str)
	}

	return int32(byteOrder.Uint32(serializedHeight)), nil
}

// dbFetchHashByHeight uses an existing database transaction to retrieve the
// hash for the provided height from the index.
func dbFetchHashByHeight(dbTx database.Tx, height int32) (*chainhash.Hash, error) {
	var serializedHeight [4]byte
	byteOrder.PutUint32(serializedHeight[:], uint32(height))

	meta := dbTx.Metadata()
	heightIndex := meta.Bucket(heightIndexBucketName)
	hashBytes := heightIndex.Get(serializedHeight[:])
	if hashBytes == nil {
		str := fmt.Sprintf("no block at height %d exists", height)
		return nil, errNotInMainChain(str)
	}

	var hash chainhash.Hash
	copy(hash[:], hashBytes)
	return &hash, nil
}

// -----------------------------------------------------------------------------
// The best chain state consists of the best block hash and height, the total
// number of transactions up to and including those in the best block, and the
// accumulated work sum up to and including the best block.
//
// The serialized format is:
//
//   <block hash><block height><total txns><work sum length><work sum>
//
//   Field             Type             Size
//   block hash        chainhash.Hash   chainhash.HashSize
//   block height      uint32           4 bytes
//   total txns        uint64           8 bytes
//   work sum length   uint32           4 bytes
//   work sum          big.Int          work sum length
// -----------------------------------------------------------------------------

// bestChainState represents the data to be stored the database for the current
// best chain state.
type bestChainState struct {
	hash      chainhash.Hash
	height    uint32
	totalTxns uint64
	WorkSum   *big.Int
}

// serializeBestChainState returns the serialization of the passed block best
// chain state.  This is data to be stored in the chain state bucket.
func serializeBestChainState(state bestChainState) []byte {
	// Calculate the full size needed to serialize the chain state.
	WorkSumBytes := state.WorkSum.Bytes()
	WorkSumBytesLen := uint32(len(WorkSumBytes))
	serializedLen := chainhash.HashSize + 4 + 8 + 4 + WorkSumBytesLen

	// Serialize the chain state.
	serializedData := make([]byte, serializedLen)
	copy(serializedData[0:chainhash.HashSize], state.hash[:])
	offset := uint32(chainhash.HashSize)
	byteOrder.PutUint32(serializedData[offset:], state.height)
	offset += 4
	byteOrder.PutUint64(serializedData[offset:], state.totalTxns)
	offset += 8
	byteOrder.PutUint32(serializedData[offset:], WorkSumBytesLen)
	offset += 4
	copy(serializedData[offset:], WorkSumBytes)
	return serializedData[:]
}

// deserializeBestChainState deserializes the passed serialized best chain
// state.  This is data stored in the chain state bucket and is updated after
// every block is connected or disconnected form the main chain.
// block.
func deserializeBestChainState(serializedData []byte) (bestChainState, error) {
	// Ensure the serialized data has enough bytes to properly deserialize
	// the hash, height, total transactions, and work sum length.
	if len(serializedData) < chainhash.HashSize+16 {
		return bestChainState{}, database.Error{
			ErrorCode:   database.ErrCorruption,
			Description: "corrupt best chain state",
		}
	}

	state := bestChainState{}
	copy(state.hash[:], serializedData[0:chainhash.HashSize])
	offset := uint32(chainhash.HashSize)
	state.height = byteOrder.Uint32(serializedData[offset : offset+4])
	offset += 4
	state.totalTxns = byteOrder.Uint64(serializedData[offset : offset+8])
	offset += 8
	WorkSumBytesLen := byteOrder.Uint32(serializedData[offset : offset+4])
	offset += 4

	// Ensure the serialized data has enough bytes to deserialize the work
	// sum.
	if uint32(len(serializedData[offset:])) < WorkSumBytesLen {
		return bestChainState{}, database.Error{
			ErrorCode:   database.ErrCorruption,
			Description: "corrupt best chain state",
		}
	}
	WorkSumBytes := serializedData[offset : offset+WorkSumBytesLen]
	state.WorkSum = new(big.Int).SetBytes(WorkSumBytes)

	return state, nil
}

// dbPutBestState uses an existing database transaction to update the best chain
// state with the given parameters.
func dbPutBestState(dbTx database.Tx, snapshot *BestState, WorkSum *big.Int) error {
	// Serialize the current best chain state.
	serializedData := serializeBestChainState(bestChainState{
		hash:      snapshot.Hash,
		height:    uint32(snapshot.Height),
		totalTxns: snapshot.TotalTxns,
		WorkSum:   WorkSum,
	})

	// Store the current best chain state into the database.
	return dbTx.Metadata().Put(chainStateKeyName, serializedData)
}

// createChainState initializes both the database and the chain state to the
// genesis block.  This includes creating the necessary buckets and inserting
// the genesis block, so it must only be called on an uninitialized database.
func (b *BlockChain) createChainState() error {
	// Create a new node from the genesis block and set it as the best node.
<<<<<<< HEAD
	genesisBlock := btcutil.NewFullBlock(b.chainParams.GenesisBlock)
	header := genesisBlock.Header()
	node := newBlockNode(header, 0)
	node.Status = StatusDataStored | statusValid
=======
	genesisBlock := btcutil.NewBlock(b.chainParams.GenesisBlock)
	genesisBlock.SetHeight(0)
	header := &genesisBlock.MsgBlock().Header
	node := newBlockNode(header, nil)
	node.status = statusDataStored | statusValid
>>>>>>> a59ac5b1
	b.bestChain.SetTip(node)

	// Add the new node to the index which is used for faster lookups.
	b.index.addNode(node)

	// Initialize the state related to the best block.  Since it is the
	// genesis block, use its timestamp for the median time.
	numTxns := uint64(len(genesisBlock.MsgBlock().(*wire.MsgBlock).Transactions))
	blockSize := uint64(genesisBlock.MsgBlock().(*wire.MsgBlock).SerializeSize())
	blockWeight := uint64(GetBlockWeight(genesisBlock))
	b.stateSnapshot = newBestState(node, blockSize, blockWeight, numTxns,
		numTxns, time.Unix(node.timestamp, 0))

	// Create the initial the database chain state including creating the
	// necessary index buckets and inserting the genesis block.
	err := b.db.Update(func(dbTx database.Tx) error {
		meta := dbTx.Metadata()

		// Create the bucket that houses the block index data.
		_, err := meta.CreateBucket(blockIndexBucketName)
		if err != nil {
			return err
		}

		// Create the bucket that houses the chain block hash to height
		// index.
		_, err = meta.CreateBucket(hashIndexBucketName)
		if err != nil {
			return err
		}

		// Create the bucket that houses the chain block height to hash
		// index.
		_, err = meta.CreateBucket(heightIndexBucketName)
		if err != nil {
			return err
		}

		// Create the bucket that houses the spend journal data and
		// store its version.
		_, err = meta.CreateBucket(spendJournalBucketName)
		if err != nil {
			return err
		}
		err = dbPutVersion(dbTx, utxoSetVersionKeyName,
			latestUtxoSetBucketVersion)
		if err != nil {
			return err
		}

		// Create the bucket that houses the utxo set and store its
		// version.  Note that the genesis block coinbase transaction is
		// intentionally not inserted here since it is not spendable by
		// consensus rules.
		_, err = meta.CreateBucket(utxoSetBucketName)
		if err != nil {
			return err
		}
		err = dbPutVersion(dbTx, spendJournalVersionKeyName,
			latestSpendJournalBucketVersion)
		if err != nil {
			return err
		}

		// Save the genesis block to the block index database.
		err = dbStoreBlockNode(dbTx, node)
		if err != nil {
			return err
		}

		// Add the genesis block hash to height and height to hash
		// mappings to the index.
		err = dbPutBlockIndex(dbTx, &node.hash, node.height)
		if err != nil {
			return err
		}

		// Store the current best chain state into the database.
		err = dbPutBestState(dbTx, b.stateSnapshot, node.WorkSum)
		if err != nil {
			return err
		}

		// Store the genesis block into the database.
		return dbStoreBlock(dbTx, genesisBlock)
	})
	return err
}

// SqlCreateChainState initializes both the database and the chain state to the
// genesis block.  This includes creating the necessary buckets and inserting
// the genesis block, so it must only be called on an uninitialized database.
// NOTE Start from removing the database related parts from here
func (b *BlockChain) sqlCreateChainState() error {

	// Create a new node from the genesis block and set it as the best node.
	genesisBlock := btcutil.NewFullBlock(b.chainParams.GenesisBlock)
	header := genesisBlock.Header()
	node := newBlockNode(header, 0)
	node.Status = StatusDataStored | statusValid
	b.bestChain.SetTip(node)

	// Add the new node to the index which is used for faster lookups.
	b.index.AddNode(node)

	// Initialize the state related to the best block.  Since it is the
	// genesis block, use its timestamp for the median time.
	numTxns := uint64(len(genesisBlock.MsgBlock().(*wire.MsgBlock).Transactions))
	blockSize := uint64(genesisBlock.MsgBlock().(*wire.MsgBlock).SerializeSize())
	blockWeight := uint64(GetBlockWeight(genesisBlock))
	b.stateSnapshot = newBestState(node, blockSize, blockWeight, numTxns,
		numTxns, time.Unix(node.timestamp, 0))

	// Create the initial the database chain state including creating the
	// necessary index buckets and inserting the genesis block.

	// Store the genesis block into the database.
	//return dbTx.StoreBlock(genesisBlock)

	// Create headers table
	err := b.SQLDB.InitTables()

	b.SQLDB.AddBlock(genesisBlock.MsgBlock().(*wire.MsgBlock))

	return err
}

// sqlInitChainState attempts to load and initialize the chain state from the SQL
// database.  When the db does not yet contain any chain state, both it and the
// chain state are initialized to the genesis block.
func (b *BlockChain) sqlInitChainState() error {

	// At this point the database has not already been initialized, so
	// initialize both it and the chain state to the genesis block.
	return b.sqlCreateChainState()
}

// initChainState attempts to load and initialize the chain state from the
// database.  When the db does not yet contain any chain state, both it and the
// chain state are initialized to the genesis block.
func (b *BlockChain) initChainState() error {
	// Determine the state of the chain database. We may need to initialize
	// everything from scratch or upgrade certain buckets.
	var initialized, hasBlockIndex bool
	err := b.db.View(func(dbTx database.Tx) error {
		initialized = dbTx.Metadata().Get(chainStateKeyName) != nil
		hasBlockIndex = dbTx.Metadata().Bucket(blockIndexBucketName) != nil
		return nil
	})
	if err != nil {
		return err
	}

	if !initialized {
		// At this point the database has not already been initialized, so
		// initialize both it and the chain state to the genesis block.
		return b.createChainState()
	}

	if !hasBlockIndex {
		err := migrateBlockIndex(b.db)
		if err != nil {
			return nil
		}
	}

	// Attempt to load the chain state from the database.
	return b.db.View(func(dbTx database.Tx) error {
		// Fetch the stored chain state from the database metadata.
		// When it doesn't exist, it means the database hasn't been
		// initialized for use with chain yet, so break out now to allow
		// that to happen under a writable database transaction.
		serializedData := dbTx.Metadata().Get(chainStateKeyName)
		log.Tracef("Serialized chain state: %x", serializedData)
		state, err := deserializeBestChainState(serializedData)
		if err != nil {
			return err
		}

		// Load all of the headers from the data for the known best
		// chain and construct the block index accordingly.  Since the
		// number of nodes are already known, perform a single alloc
		// for them versus a whole bunch of little ones to reduce
		// pressure on the GC.
<<<<<<< HEAD
		log.Infof("Loading block index.  This might take a while...")
		bestHeight := int32(state.height)
		BlockNodes := make([]BlockNode, bestHeight+1)
		var tip *BlockNode
		for height := int32(0); height <= bestHeight; height++ {
			header, err := dbFetchHeaderByHeight(dbTx, height)
=======
		log.Infof("Loading block index...")

		blockIndexBucket := dbTx.Metadata().Bucket(blockIndexBucketName)

		// Determine how many blocks will be loaded into the index so we can
		// allocate the right amount.
		var blockCount int32
		cursor := blockIndexBucket.Cursor()
		for ok := cursor.First(); ok; ok = cursor.Next() {
			blockCount++
		}
		blockNodes := make([]blockNode, blockCount)

		var i int32
		var lastNode *blockNode
		cursor = blockIndexBucket.Cursor()
		for ok := cursor.First(); ok; ok = cursor.Next() {
			header, status, err := deserializeBlockRow(cursor.Value())
>>>>>>> a59ac5b1
			if err != nil {
				return err
			}

			// Determine the parent block node. Since we iterate block headers
			// in order of height, if the blocks are mostly linear there is a
			// very good chance the previous header processed is the parent.
			var parent *blockNode
			if lastNode == nil {
				blockHash := header.BlockHash()
				if !blockHash.IsEqual(b.chainParams.GenesisHash) {
					return AssertError(fmt.Sprintf("initChainState: Expected "+
						"first entry in block index to be genesis block, "+
						"found %s", blockHash))
				}
			} else if header.PrevBlock == lastNode.hash {
				// Since we iterate block headers in order of height, if the
				// blocks are mostly linear there is a very good chance the
				// previous header processed is the parent.
				parent = lastNode
			} else {
				parent = b.index.LookupNode(&header.PrevBlock)
				if parent == nil {
					return AssertError(fmt.Sprintf("initChainState: Could "+
						"not find parent for block %s", header.BlockHash()))
				}
			}

			// Initialize the block node for the block, connect it,
			// and add it to the block index.
<<<<<<< HEAD
			node := &BlockNodes[height]
			initBlockNode(node, header, height)
			node.Status = StatusDataStored | statusValid
			if tip != nil {
				node.parent = tip
				node.WorkSum = node.WorkSum.Add(tip.WorkSum,
					node.WorkSum)
			}
			b.index.AddNode(node)
=======
			node := &blockNodes[i]
			initBlockNode(node, header, parent)
			node.status = status
			b.index.addNode(node)
>>>>>>> a59ac5b1

			lastNode = node
			i++
		}

		// Set the best chain view to the stored best state.
		tip := b.index.LookupNode(&state.hash)
		if tip == nil {
			return AssertError(fmt.Sprintf("initChainState: cannot find "+
				"chain tip %s in block index", state.hash))
		}
		b.bestChain.SetTip(tip)

		// Load the raw block bytes for the best block.
		blockBytes, err := dbTx.FetchBlock(&state.hash)
		if err != nil {
			return err
		}
		var block wire.MsgBlock
		err = block.Deserialize(bytes.NewReader(blockBytes))
		if err != nil {
			return err
		}

		// Initialize the state related to the best block.
		blockSize := uint64(len(blockBytes))
		blockWeight := uint64(GetBlockWeight(btcutil.NewFullBlock(&block)))
		numTxns := uint64(len(block.Transactions))
		b.stateSnapshot = newBestState(tip, blockSize, blockWeight,
			numTxns, state.totalTxns, tip.CalcPastMedianTime())

		return nil
	})
}

// deserializeBlockRow parses a value in the block index bucket into a block
// header and block status bitfield.
func deserializeBlockRow(blockRow []byte) (*wire.BlockHeader, blockStatus, error) {
	buffer := bytes.NewReader(blockRow)

	var header wire.BlockHeader
	err := header.Deserialize(buffer)
	if err != nil {
		return nil, statusNone, err
	}

	statusByte, err := buffer.ReadByte()
	if err != nil {
		return nil, statusNone, err
	}

	return &header, blockStatus(statusByte), nil
}

// dbFetchHeaderByHash uses an existing database transaction to retrieve the
// block header for the provided hash.
func dbFetchHeaderByHash(dbTx database.Tx, hash *chainhash.Hash) (*wire.BlockHeader, error) {
	headerBytes, err := dbTx.FetchBlockHeader(hash)
	if err != nil {
		return nil, err
	}

	var header wire.BlockHeader
	err = header.Deserialize(bytes.NewReader(headerBytes))
	if err != nil {
		return nil, err
	}

	return &header, nil
}

// dbFetchHeaderByHash uses an existing database transaction to retrieve the
// block header for the provided hash.
func sqlDbFetchHeaderByHash(db *SQLBlockDB, hash *chainhash.Hash) (*wire.BlockHeader, error) {
	header := db.FetchHeader(*hash)

	return header, nil
}

// dbFetchHeaderByHeight uses an existing database transaction to retrieve the
// block header for the provided height.
func dbFetchHeaderByHeight(dbTx database.Tx, height int32) (*wire.BlockHeader, error) {
	hash, err := dbFetchHashByHeight(dbTx, height)
	if err != nil {
		return nil, err
	}

	return dbFetchHeaderByHash(dbTx, hash)
}

// dbFetchBlockByNode uses an existing database transaction to retrieve the
// raw block for the provided node, deserialize it, and return a btcutil.Block
// with the height set.
func dbFetchBlockByNode(dbTx database.Tx, node *BlockNode) (btcutil.Block, error) {
	// Load the raw block bytes from the database.
	blockBytes, err := dbTx.FetchBlock(&node.hash)
	if err != nil {
		return nil, err
	}

	// Create the encapsulated block and set the height appropriately.
	block, err := btcutil.NewFullBlockFromBytes(blockBytes)
	if err != nil {
		return nil, err
	}
	block.SetHeight(node.height)

	return block, nil
}

// dbStoreBlockNode stores the block header and validation status to the block
// index bucket. This overwrites the current entry if there exists one.
func dbStoreBlockNode(dbTx database.Tx, node *blockNode) error {
	// Serialize block data to be stored.
	w := bytes.NewBuffer(make([]byte, 0, blockHdrSize+1))
	header := node.Header()
	err := header.Serialize(w)
	if err != nil {
		return err
	}
	err = w.WriteByte(byte(node.status))
	if err != nil {
		return err
	}
	value := w.Bytes()

	// Write block header data to block index bucket.
	blockIndexBucket := dbTx.Metadata().Bucket(blockIndexBucketName)
	key := blockIndexKey(&node.hash, uint32(node.height))
	return blockIndexBucket.Put(key, value)
}

// dbStoreBlock stores the provided block in the database if it is not already
// there. The full block data is written to ffldb.
func dbStoreBlock(dbTx database.Tx, block *btcutil.Block) error {
	hasBlock, err := dbTx.HasBlock(block.Hash())
	if err != nil {
		return err
	}
	if hasBlock {
		return nil
	}
	return dbTx.StoreBlock(block)
}

// blockIndexKey generates the binary key for an entry in the block index
// bucket. The key is composed of the block height encoded as a big-endian
// 32-bit unsigned int followed by the 32 byte block hash.
func blockIndexKey(blockHash *chainhash.Hash, blockHeight uint32) []byte {
	indexKey := make([]byte, chainhash.HashSize+4)
	binary.BigEndian.PutUint32(indexKey[0:4], blockHeight)
	copy(indexKey[4:chainhash.HashSize+4], blockHash[:])
	return indexKey
}

// BlockByHeight returns the block at the given height in the main chain.
//
// This function is safe for concurrent access.
func (b *BlockChain) BlockByHeight(blockHeight int32) (btcutil.Block, error) {
	// Lookup the block height in the best chain.
	node := b.bestChain.NodeByHeight(blockHeight)
	if node == nil {
		str := fmt.Sprintf("no block at height %d exists", blockHeight)
		return nil, errNotInMainChain(str)
	}

	// Load the block from the database and return it.
	var block btcutil.Block
	err := b.db.View(func(dbTx database.Tx) error {
		var err error
		block, err = dbFetchBlockByNode(dbTx, node)
		return err
	})
	return block, err
}

// BlockNodeByHeight returns only the hash of the given height in the main chain.
//
// This function is safe for concurrent access.
func (b *BlockChain) BlockNodeByHeight(blockHeight int32) (*BlockNode, error) {
	// Lookup the block height in the best chain.
	node := b.bestChain.NodeByHeight(blockHeight)
	if node == nil {
		str := fmt.Sprintf("no block at height %d exists", blockHeight)
		return nil, errNotInMainChain(str)
	}
	return node, nil
}

// BlockByHash returns the block from the main chain with the given hash with
// the appropriate chain height set.
//
// This function is safe for concurrent access.
func (b *BlockChain) BlockByHash(hash *chainhash.Hash) (btcutil.Block, error) {
	// Lookup the block hash in block index and ensure it is in the best
	// chain.
	node := b.index.LookupNode(hash)
	if node == nil || !b.bestChain.Contains(node) {
		str := fmt.Sprintf("block %s is not in the main chain", hash)
		return nil, errNotInMainChain(str)
	}

	// Load the block from the database and return it.
	var block btcutil.Block
	err := b.db.View(func(dbTx database.Tx) error {
		var err error
		block, err = dbFetchBlockByNode(dbTx, node)
		return err
	})
	return block, err
}

// BlockShardByHash returns the block shard from the main chain with the given hash with
// the appropriate chain height. i.e, all transactions that refer to the block hash and
// relevant indexes
//
// This function is safe for concurrent access.
func (b *BlockChain) BlockShardByHash(hash *chainhash.Hash) (*wire.MsgBlockShard, error) {
	// Lookup the block hash in block index and ensure it is in the best
	// chain.
	node := b.index.LookupNode(hash)
	if node == nil || !b.bestChain.Contains(node) {
		str := fmt.Sprintf("block %s is not in the main chain", hash)
		reallog.Println(str)
		return nil, errNotInMainChain(str)
	}

	blockShard := b.SQLDB.FetchTXs(*hash)
	return blockShard, nil

}<|MERGE_RESOLUTION|>--- conflicted
+++ resolved
@@ -343,14 +343,8 @@
 //
 // Since the serialization format is not self describing, as noted in the
 // format comments, this function also requires the transactions that spend the
-<<<<<<< HEAD
-// txouts and a utxo view that contains any remaining existing utxos in the
-// transactions referenced by the inputs to the passed transasctions.
-func deserializeSpendJournalEntry(serialized []byte, txns []*wire.MsgTx, view UtxoView) ([]spentTxOut, error) {
-=======
 // txouts.
 func deserializeSpendJournalEntry(serialized []byte, txns []*wire.MsgTx) ([]spentTxOut, error) {
->>>>>>> a59ac5b1
 	// Calculate the total number of stxos.
 	var numStxos int
 	for _, tx := range txns {
@@ -423,32 +417,18 @@
 	return serialized
 }
 
-<<<<<<< HEAD
-// dbFetchSpendJournalEntry fetches the spend journal entry for the passed
-// block and deserializes it into a slice of spent txout entries.  The provided
-// view MUST have the utxos referenced by all of the transactions available for
-// the passed block since that information is required to reconstruct the spent
-// txouts.
-func dbFetchSpendJournalEntry(dbTx database.Tx, block btcutil.Block, view UtxoView) ([]spentTxOut, error) {
-	// Exclude the coinbase transaction since it can't spend anything.
-	spendBucket := dbTx.Metadata().Bucket(spendJournalBucketName)
-	serialized := spendBucket.Get(block.Hash()[:])
-	blockTxns := block.MsgBlock().(*wire.MsgBlock).Transactions[1:]
-	stxos, err := deserializeSpendJournalEntry(serialized, blockTxns, view)
-=======
 // dbFetchSpendJournalEntry fetches the spend journal entry for the passed block
 // and deserializes it into a slice of spent txout entries.
 //
 // NOTE: Legacy entries will not have the coinbase flag or height set unless it
 // was the final output spend in the containing transaction.  It is up to the
 // caller to handle this properly by looking the information up in the utxo set.
-func dbFetchSpendJournalEntry(dbTx database.Tx, block *btcutil.Block) ([]spentTxOut, error) {
+func dbFetchSpendJournalEntry(dbTx database.Tx, block btcutil.Block) ([]spentTxOut, error) {
 	// Exclude the coinbase transaction since it can't spend anything.
 	spendBucket := dbTx.Metadata().Bucket(spendJournalBucketName)
 	serialized := spendBucket.Get(block.Hash()[:])
 	blockTxns := block.MsgBlock().Transactions[1:]
 	stxos, err := deserializeSpendJournalEntry(serialized, blockTxns)
->>>>>>> a59ac5b1
 	if err != nil {
 		// Ensure any deserialization errors are returned as database
 		// corruption errors.
@@ -714,14 +694,8 @@
 	return deserializeUtxoEntry(cursor.Value())
 }
 
-<<<<<<< HEAD
-// NOTE: replace here for fetch
-// dbFetchUtxoEntry uses an existing database transaction to fetch all unspent
-// outputs for the provided Bitcoin transaction hash from the utxo set.
-=======
 // dbFetchUtxoEntry uses an existing database transaction to fetch the specified
 // transaction output from the utxo set.
->>>>>>> a59ac5b1
 //
 // When there is no entry for the provided output, nil will be returned for both
 // the entry and the error.
@@ -769,11 +743,7 @@
 // to the database.
 func dbPutUtxoView(dbTx database.Tx, view UtxoView) error {
 	utxoBucket := dbTx.Metadata().Bucket(utxoSetBucketName)
-<<<<<<< HEAD
-	for txHashIter, entry := range view.Entries() {
-=======
-	for outpoint, entry := range view.entries {
->>>>>>> a59ac5b1
+	for outpoint, entry := range view.Entries() {
 		// No need to update the database if the entry was not modified.
 		if entry == nil || !entry.isModified() {
 			continue
@@ -1042,18 +1012,10 @@
 // the genesis block, so it must only be called on an uninitialized database.
 func (b *BlockChain) createChainState() error {
 	// Create a new node from the genesis block and set it as the best node.
-<<<<<<< HEAD
 	genesisBlock := btcutil.NewFullBlock(b.chainParams.GenesisBlock)
 	header := genesisBlock.Header()
-	node := newBlockNode(header, 0)
+	node := NewBlockNode(header, nil)
 	node.Status = StatusDataStored | statusValid
-=======
-	genesisBlock := btcutil.NewBlock(b.chainParams.GenesisBlock)
-	genesisBlock.SetHeight(0)
-	header := &genesisBlock.MsgBlock().Header
-	node := newBlockNode(header, nil)
-	node.status = statusDataStored | statusValid
->>>>>>> a59ac5b1
 	b.bestChain.SetTip(node)
 
 	// Add the new node to the index which is used for faster lookups.
@@ -1152,7 +1114,7 @@
 	// Create a new node from the genesis block and set it as the best node.
 	genesisBlock := btcutil.NewFullBlock(b.chainParams.GenesisBlock)
 	header := genesisBlock.Header()
-	node := newBlockNode(header, 0)
+	node := NewBlockNode(header, nil)
 	node.Status = StatusDataStored | statusValid
 	b.bestChain.SetTip(node)
 
@@ -1238,14 +1200,6 @@
 		// number of nodes are already known, perform a single alloc
 		// for them versus a whole bunch of little ones to reduce
 		// pressure on the GC.
-<<<<<<< HEAD
-		log.Infof("Loading block index.  This might take a while...")
-		bestHeight := int32(state.height)
-		BlockNodes := make([]BlockNode, bestHeight+1)
-		var tip *BlockNode
-		for height := int32(0); height <= bestHeight; height++ {
-			header, err := dbFetchHeaderByHeight(dbTx, height)
-=======
 		log.Infof("Loading block index...")
 
 		blockIndexBucket := dbTx.Metadata().Bucket(blockIndexBucketName)
@@ -1257,14 +1211,13 @@
 		for ok := cursor.First(); ok; ok = cursor.Next() {
 			blockCount++
 		}
-		blockNodes := make([]blockNode, blockCount)
+		blockNodes := make([]BlockNode, blockCount)
 
 		var i int32
-		var lastNode *blockNode
+		var lastNode *BlockNode
 		cursor = blockIndexBucket.Cursor()
 		for ok := cursor.First(); ok; ok = cursor.Next() {
 			header, status, err := deserializeBlockRow(cursor.Value())
->>>>>>> a59ac5b1
 			if err != nil {
 				return err
 			}
@@ -1272,7 +1225,7 @@
 			// Determine the parent block node. Since we iterate block headers
 			// in order of height, if the blocks are mostly linear there is a
 			// very good chance the previous header processed is the parent.
-			var parent *blockNode
+			var parent *BlockNode
 			if lastNode == nil {
 				blockHash := header.BlockHash()
 				if !blockHash.IsEqual(b.chainParams.GenesisHash) {
@@ -1295,22 +1248,10 @@
 
 			// Initialize the block node for the block, connect it,
 			// and add it to the block index.
-<<<<<<< HEAD
-			node := &BlockNodes[height]
-			initBlockNode(node, header, height)
-			node.Status = StatusDataStored | statusValid
-			if tip != nil {
-				node.parent = tip
-				node.WorkSum = node.WorkSum.Add(tip.WorkSum,
-					node.WorkSum)
-			}
-			b.index.AddNode(node)
-=======
 			node := &blockNodes[i]
 			initBlockNode(node, header, parent)
-			node.status = status
+			node.Status = status
 			b.index.addNode(node)
->>>>>>> a59ac5b1
 
 			lastNode = node
 			i++
@@ -1423,7 +1364,7 @@
 
 // dbStoreBlockNode stores the block header and validation status to the block
 // index bucket. This overwrites the current entry if there exists one.
-func dbStoreBlockNode(dbTx database.Tx, node *blockNode) error {
+func dbStoreBlockNode(dbTx database.Tx, node *BlockNode) error {
 	// Serialize block data to be stored.
 	w := bytes.NewBuffer(make([]byte, 0, blockHdrSize+1))
 	header := node.Header()
@@ -1431,7 +1372,7 @@
 	if err != nil {
 		return err
 	}
-	err = w.WriteByte(byte(node.status))
+	err = w.WriteByte(byte(node.Status))
 	if err != nil {
 		return err
 	}
@@ -1445,7 +1386,7 @@
 
 // dbStoreBlock stores the provided block in the database if it is not already
 // there. The full block data is written to ffldb.
-func dbStoreBlock(dbTx database.Tx, block *btcutil.Block) error {
+func dbStoreBlock(dbTx database.Tx, block btcutil.Block) error {
 	hasBlock, err := dbTx.HasBlock(block.Hash())
 	if err != nil {
 		return err
