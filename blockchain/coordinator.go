--- conflicted
+++ resolved
@@ -515,41 +515,16 @@
 			logging.Println(err, "Encode failed for struct: %#v", msg)
 		}
 	}
-	endTime := time.Since(startTime).Seconds()
-	logging.Println("Sending bshards took", endTime)
-	fmt.Println("Sending bshards took", endTime)
-
-<<<<<<< HEAD
-=======
-	startTime = time.Now()
->>>>>>> 3b92c7b5
+
 	logging.Println("Wait for all shards to finish")
 	<-coord.allShardsDone
 	logging.Println("All shards finished")
 
-<<<<<<< HEAD
-	coord.Chain.CoordMaybeAcceptBlock(headerBlock, flags)
-=======
-	endTime = time.Since(startTime).Seconds()
+	endTime := time.Since(startTime).Seconds()
 	logging.Println("Processing bshards took", endTime)
 	fmt.Println("Processing bshards took", endTime)
 
-	startTime = time.Now()
-	// Perform preliminary sanity checks on the block and its transactions.
-	block := btcutil.NewBlockShard(headerBlock)
-	err = checkBlockShardSanity(block, coord.Chain.GetChainParams().PowLimit, coord.Chain.GetTimeSource(), flags)
-	if err != nil {
-		return err
-	}
-	endTime = time.Since(startTime).Seconds()
-	logging.Println("Merkle tree took", endTime)
-	fmt.Println("Merkle tree took", endTime)
-
-	// Coord only needs to store the header of the block
-	blockHeader := wire.NewMsgBlockShard(&headerBlock.Header)
-	coord.Chain.CoordMaybeAcceptBlock(blockHeader, flags)
->>>>>>> 3b92c7b5
-	logging.Println("Done processing block")
+	coord.Chain.CoordMaybeAcceptBlock(headerBlock, flags)
 	return nil
 }
 
