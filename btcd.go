--- conflicted
+++ resolved
@@ -185,8 +185,6 @@
 
 		return nil
 	}
-<<<<<<< HEAD
-=======
 	if cfg.DropCfIndex {
 		if err := indexers.DropCfIndex(db, interrupt); err != nil {
 			btcdLog.Errorf("%v", err)
@@ -196,7 +194,6 @@
 		return nil
 	}
 
->>>>>>> a59ac5b1
 	// Create server and start it.
 	server, err := newServer(cfg.Listeners, db, activeNetParams.Params,
 		interrupt)
