--- conflicted
+++ resolved
@@ -132,15 +132,9 @@
 // initialized), then the timestamp of the previous block will be used plus 1
 // second is used. Passing nil for the previous block results in a block that
 // builds off of the genesis block for the specified chain.
-<<<<<<< HEAD
-func CreateBlock(prevBlock btcutil.Block, inclusionTxs []*btcutil.Tx,
-	blockVersion int32, blockTime time.Time,
-	miningAddr btcutil.Address, net *chaincfg.Params) (btcutil.Block, error) {
-=======
 func CreateBlock(prevBlock *btcutil.Block, inclusionTxs []*btcutil.Tx,
 	blockVersion int32, blockTime time.Time, miningAddr btcutil.Address,
 	mineTo []wire.TxOut, net *chaincfg.Params) (*btcutil.Block, error) {
->>>>>>> a59ac5b1
 
 	var (
 		prevHash      *chainhash.Hash
