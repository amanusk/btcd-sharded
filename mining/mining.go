// Copyright (c) 2014-2016 The btcsuite developers
// Use of this source code is governed by an ISC
// license that can be found in the LICENSE file.

package mining

import (
	"bytes"
	"container/heap"
	"fmt"
	"time"

	"github.com/btcsuite/btcd/blockchain"
	"github.com/btcsuite/btcd/chaincfg"
	"github.com/btcsuite/btcd/chaincfg/chainhash"
	"github.com/btcsuite/btcd/txscript"
	"github.com/btcsuite/btcd/wire"
	"github.com/btcsuite/btcutil"
)

const (
	// MinHighPriority is the minimum priority value that allows a
	// transaction to be considered high priority.
	MinHighPriority = btcutil.SatoshiPerBitcoin * 144.0 / 250

	// blockHeaderOverhead is the max number of bytes it takes to serialize
	// a block header and max possible transaction count.
	blockHeaderOverhead = wire.MaxBlockHeaderPayload + wire.MaxVarIntPayload

	// CoinbaseFlags is added to the coinbase script of a generated block
	// and is used to monitor BIP16 support as well as blocks that are
	// generated via btcd.
	CoinbaseFlags = "/P2SH/btcd/"
)

// TxDesc is a descriptor about a transaction in a transaction source along with
// additional metadata.
type TxDesc struct {
	// Tx is the transaction associated with the entry.
	Tx *btcutil.Tx

	// Added is the time when the entry was added to the source pool.
	Added time.Time

	// Height is the block height when the entry was added to the the source
	// pool.
	Height int32

	// Fee is the total fee the transaction associated with the entry pays.
	Fee int64

	// FeePerKB is the fee the transaction pays in Satoshi per 1000 bytes.
	FeePerKB int64
}

// TxSource represents a source of transactions to consider for inclusion in
// new blocks.
//
// The interface contract requires that all of these methods are safe for
// concurrent access with respect to the source.
type TxSource interface {
	// LastUpdated returns the last time a transaction was added to or
	// removed from the source pool.
	LastUpdated() time.Time

	// MiningDescs returns a slice of mining descriptors for all the
	// transactions in the source pool.
	MiningDescs() []*TxDesc

	// HaveTransaction returns whether or not the passed transaction hash
	// exists in the source pool.
	HaveTransaction(hash *chainhash.Hash) bool
}

// txPrioItem houses a transaction along with extra information that allows the
// transaction to be prioritized and track dependencies on other transactions
// which have not been mined into a block yet.
type txPrioItem struct {
	tx       *btcutil.Tx
	fee      int64
	priority float64
	feePerKB int64

	// dependsOn holds a map of transaction hashes which this one depends
	// on.  It will only be set when the transaction references other
	// transactions in the source pool and hence must come after them in
	// a block.
	dependsOn map[chainhash.Hash]struct{}
}

// txPriorityQueueLessFunc describes a function that can be used as a compare
// function for a transaction priority queue (txPriorityQueue).
type txPriorityQueueLessFunc func(*txPriorityQueue, int, int) bool

// txPriorityQueue implements a priority queue of txPrioItem elements that
// supports an arbitrary compare function as defined by txPriorityQueueLessFunc.
type txPriorityQueue struct {
	lessFunc txPriorityQueueLessFunc
	items    []*txPrioItem
}

// Len returns the number of items in the priority queue.  It is part of the
// heap.Interface implementation.
func (pq *txPriorityQueue) Len() int {
	return len(pq.items)
}

// Less returns whether the item in the priority queue with index i should sort
// before the item with index j by deferring to the assigned less function.  It
// is part of the heap.Interface implementation.
func (pq *txPriorityQueue) Less(i, j int) bool {
	return pq.lessFunc(pq, i, j)
}

// Swap swaps the items at the passed indices in the priority queue.  It is
// part of the heap.Interface implementation.
func (pq *txPriorityQueue) Swap(i, j int) {
	pq.items[i], pq.items[j] = pq.items[j], pq.items[i]
}

// Push pushes the passed item onto the priority queue.  It is part of the
// heap.Interface implementation.
func (pq *txPriorityQueue) Push(x interface{}) {
	pq.items = append(pq.items, x.(*txPrioItem))
}

// Pop removes the highest priority item (according to Less) from the priority
// queue and returns it.  It is part of the heap.Interface implementation.
func (pq *txPriorityQueue) Pop() interface{} {
	n := len(pq.items)
	item := pq.items[n-1]
	pq.items[n-1] = nil
	pq.items = pq.items[0 : n-1]
	return item
}

// SetLessFunc sets the compare function for the priority queue to the provided
// function.  It also invokes heap.Init on the priority queue using the new
// function so it can immediately be used with heap.Push/Pop.
func (pq *txPriorityQueue) SetLessFunc(lessFunc txPriorityQueueLessFunc) {
	pq.lessFunc = lessFunc
	heap.Init(pq)
}

// txPQByPriority sorts a txPriorityQueue by transaction priority and then fees
// per kilobyte.
func txPQByPriority(pq *txPriorityQueue, i, j int) bool {
	// Using > here so that pop gives the highest priority item as opposed
	// to the lowest.  Sort by priority first, then fee.
	if pq.items[i].priority == pq.items[j].priority {
		return pq.items[i].feePerKB > pq.items[j].feePerKB
	}
	return pq.items[i].priority > pq.items[j].priority

}

// txPQByFee sorts a txPriorityQueue by fees per kilobyte and then transaction
// priority.
func txPQByFee(pq *txPriorityQueue, i, j int) bool {
	// Using > here so that pop gives the highest fee item as opposed
	// to the lowest.  Sort by fee first, then priority.
	if pq.items[i].feePerKB == pq.items[j].feePerKB {
		return pq.items[i].priority > pq.items[j].priority
	}
	return pq.items[i].feePerKB > pq.items[j].feePerKB
}

// newTxPriorityQueue returns a new transaction priority queue that reserves the
// passed amount of space for the elements.  The new priority queue uses either
// the txPQByPriority or the txPQByFee compare function depending on the
// sortByFee parameter and is already initialized for use with heap.Push/Pop.
// The priority queue can grow larger than the reserved space, but extra copies
// of the underlying array can be avoided by reserving a sane value.
func newTxPriorityQueue(reserve int, sortByFee bool) *txPriorityQueue {
	pq := &txPriorityQueue{
		items: make([]*txPrioItem, 0, reserve),
	}
	if sortByFee {
		pq.SetLessFunc(txPQByFee)
	} else {
		pq.SetLessFunc(txPQByPriority)
	}
	return pq
}

// BlockTemplate houses a block that has yet to be solved along with additional
// details about the fees and the number of signature operations for each
// transaction in the block.
type BlockTemplate struct {
	// Block is a block that is ready to be solved by miners.  Thus, it is
	// completely valid with the exception of satisfying the proof-of-work
	// requirement.
	Block *wire.MsgBlock

	// Fees contains the amount of fees each transaction in the generated
	// template pays in base units.  Since the first transaction is the
	// coinbase, the first entry (offset 0) will contain the negative of the
	// sum of the fees of all other transactions.
	Fees []int64

	// SigOpCosts contains the number of signature operations each
	// transaction in the generated template performs.
	SigOpCosts []int64

	// Height is the height at which the block template connects to the main
	// chain.
	Height int32

	// ValidPayAddress indicates whether or not the template coinbase pays
	// to an address or is redeemable by anyone.  See the documentation on
	// NewBlockTemplate for details on which this can be useful to generate
	// templates without a coinbase payment address.
	ValidPayAddress bool

	// WitnessCommitment is a commitment to the witness data (if any)
	// within the block. This field will only be populted once segregated
	// witness has been activated, and the block contains a transaction
	// which has witness data.
	WitnessCommitment []byte
}

// mergeUtxoView adds all of the entries in viewB to viewA.  The result is that
// viewA will contain all of its original entries plus all of the entries
// in viewB.  It will replace any entries in viewB which also exist in viewA
<<<<<<< HEAD
// if the entry in viewA is fully spent.
func mergeUtxoView(viewA blockchain.UtxoView, viewB blockchain.UtxoView) {
=======
// if the entry in viewA is spent.
func mergeUtxoView(viewA *blockchain.UtxoViewpoint, viewB *blockchain.UtxoViewpoint) {
>>>>>>> a59ac5b1
	viewAEntries := viewA.Entries()
	for outpoint, entryB := range viewB.Entries() {
		if entryA, exists := viewAEntries[outpoint]; !exists ||
			entryA == nil || entryA.IsSpent() {

			viewAEntries[outpoint] = entryB
		}
	}
}

// standardCoinbaseScript returns a standard script suitable for use as the
// signature script of the coinbase transaction of a new block.  In particular,
// it starts with the block height that is required by version 2 blocks and adds
// the extra nonce as well as additional coinbase flags.
func standardCoinbaseScript(nextBlockHeight int32, extraNonce uint64) ([]byte, error) {
	return txscript.NewScriptBuilder().AddInt64(int64(nextBlockHeight)).
		AddInt64(int64(extraNonce)).AddData([]byte(CoinbaseFlags)).
		Script()
}

// createCoinbaseTx returns a coinbase transaction paying an appropriate subsidy
// based on the passed block height to the provided address.  When the address
// is nil, the coinbase transaction will instead be redeemable by anyone.
//
// See the comment for NewBlockTemplate for more information about why the nil
// address handling is useful.
func createCoinbaseTx(params *chaincfg.Params, coinbaseScript []byte, nextBlockHeight int32, addr btcutil.Address) (*btcutil.Tx, error) {
	// Create the script to pay to the provided payment address if one was
	// specified.  Otherwise create a script that allows the coinbase to be
	// redeemable by anyone.
	var pkScript []byte
	if addr != nil {
		var err error
		pkScript, err = txscript.PayToAddrScript(addr)
		if err != nil {
			return nil, err
		}
	} else {
		var err error
		scriptBuilder := txscript.NewScriptBuilder()
		pkScript, err = scriptBuilder.AddOp(txscript.OP_TRUE).Script()
		if err != nil {
			return nil, err
		}
	}

	tx := wire.NewMsgTx(wire.TxVersion)
	tx.AddTxIn(&wire.TxIn{
		// Coinbase transactions have no inputs, so previous outpoint is
		// zero hash and max index.
		PreviousOutPoint: *wire.NewOutPoint(&chainhash.Hash{},
			wire.MaxPrevOutIndex),
		SignatureScript: coinbaseScript,
		Sequence:        wire.MaxTxInSequenceNum,
	})
	tx.AddTxOut(&wire.TxOut{
		Value:    blockchain.CalcBlockSubsidy(nextBlockHeight, params),
		PkScript: pkScript,
	})
	return btcutil.NewTx(tx), nil
}

// spendTransaction updates the passed view by marking the inputs to the passed
// transaction as spent.  It also adds all outputs in the passed transaction
// which are not provably unspendable as available unspent transaction outputs.
func spendTransaction(utxoView *blockchain.UtxoViewpoint, tx *btcutil.Tx, height int32) error {
	for _, txIn := range tx.MsgTx().TxIn {
		entry := utxoView.LookupEntry(txIn.PreviousOutPoint)
		if entry != nil {
			entry.Spend()
		}
	}

	utxoView.AddTxOuts(tx, height)
	return nil
}

// logSkippedDeps logs any dependencies which are also skipped as a result of
// skipping a transaction while generating a block template at the trace level.
func logSkippedDeps(tx *btcutil.Tx, deps map[chainhash.Hash]*txPrioItem) {
	if deps == nil {
		return
	}

	for _, item := range deps {
		log.Tracef("Skipping tx %s since it depends on %s\n",
			item.tx.Hash(), tx.Hash())
	}
}

// MinimumMedianTime returns the minimum allowed timestamp for a block building
// on the end of the provided best chain.  In particular, it is one second after
// the median timestamp of the last several blocks per the chain consensus
// rules.
func MinimumMedianTime(chainState *blockchain.BestState) time.Time {
	return chainState.MedianTime.Add(time.Second)
}

// medianAdjustedTime returns the current time adjusted to ensure it is at least
// one second after the median timestamp of the last several blocks per the
// chain consensus rules.
func medianAdjustedTime(chainState *blockchain.BestState, timeSource blockchain.MedianTimeSource) time.Time {
	// The timestamp for the block must not be before the median timestamp
	// of the last several blocks.  Thus, choose the maximum between the
	// current time and one second after the past median time.  The current
	// timestamp is truncated to a second boundary before comparison since a
	// block timestamp does not supported a precision greater than one
	// second.
	newTimestamp := timeSource.AdjustedTime()
	minTimestamp := MinimumMedianTime(chainState)
	if newTimestamp.Before(minTimestamp) {
		newTimestamp = minTimestamp
	}

	return newTimestamp
}

// BlkTmplGenerator provides a type that can be used to generate block templates
// based on a given mining policy and source of transactions to choose from.
// It also houses additional state required in order to ensure the templates
// are built on top of the current best chain and adhere to the consensus rules.
type BlkTmplGenerator struct {
	policy      *Policy
	chainParams *chaincfg.Params
	txSource    TxSource
	chain       *blockchain.BlockChain
	timeSource  blockchain.MedianTimeSource
	sigCache    *txscript.SigCache
	hashCache   *txscript.HashCache
}

// NewBlkTmplGenerator returns a new block template generator for the given
// policy using transactions from the provided transaction source.
//
// The additional state-related fields are required in order to ensure the
// templates are built on top of the current best chain and adhere to the
// consensus rules.
func NewBlkTmplGenerator(policy *Policy, params *chaincfg.Params,
	txSource TxSource, chain *blockchain.BlockChain,
	timeSource blockchain.MedianTimeSource,
	sigCache *txscript.SigCache,
	hashCache *txscript.HashCache) *BlkTmplGenerator {

	return &BlkTmplGenerator{
		policy:      policy,
		chainParams: params,
		txSource:    txSource,
		chain:       chain,
		timeSource:  timeSource,
		sigCache:    sigCache,
		hashCache:   hashCache,
	}
}

// NewBlockTemplate returns a new block template that is ready to be solved
// using the transactions from the passed transaction source pool and a coinbase
// that either pays to the passed address if it is not nil, or a coinbase that
// is redeemable by anyone if the passed address is nil.  The nil address
// functionality is useful since there are cases such as the getblocktemplate
// RPC where external mining software is responsible for creating their own
// coinbase which will replace the one generated for the block template.  Thus
// the need to have configured address can be avoided.
//
// The transactions selected and included are prioritized according to several
// factors.  First, each transaction has a priority calculated based on its
// value, age of inputs, and size.  Transactions which consist of larger
// amounts, older inputs, and small sizes have the highest priority.  Second, a
// fee per kilobyte is calculated for each transaction.  Transactions with a
// higher fee per kilobyte are preferred.  Finally, the block generation related
// policy settings are all taken into account.
//
// Transactions which only spend outputs from other transactions already in the
// block chain are immediately added to a priority queue which either
// prioritizes based on the priority (then fee per kilobyte) or the fee per
// kilobyte (then priority) depending on whether or not the BlockPrioritySize
// policy setting allots space for high-priority transactions.  Transactions
// which spend outputs from other transactions in the source pool are added to a
// dependency map so they can be added to the priority queue once the
// transactions they depend on have been included.
//
// Once the high-priority area (if configured) has been filled with
// transactions, or the priority falls below what is considered high-priority,
// the priority queue is updated to prioritize by fees per kilobyte (then
// priority).
//
// When the fees per kilobyte drop below the TxMinFreeFee policy setting, the
// transaction will be skipped unless the BlockMinSize policy setting is
// nonzero, in which case the block will be filled with the low-fee/free
// transactions until the block size reaches that minimum size.
//
// Any transactions which would cause the block to exceed the BlockMaxSize
// policy setting, exceed the maximum allowed signature operations per block, or
// otherwise cause the block to be invalid are skipped.
//
// Given the above, a block generated by this function is of the following form:
//
//   -----------------------------------  --  --
//  |      Coinbase Transaction         |   |   |
//  |-----------------------------------|   |   |
//  |                                   |   |   | ----- policy.BlockPrioritySize
//  |   High-priority Transactions      |   |   |
//  |                                   |   |   |
//  |-----------------------------------|   | --
//  |                                   |   |
//  |                                   |   |
//  |                                   |   |--- policy.BlockMaxSize
//  |  Transactions prioritized by fee  |   |
//  |  until <= policy.TxMinFreeFee     |   |
//  |                                   |   |
//  |                                   |   |
//  |                                   |   |
//  |-----------------------------------|   |
//  |  Low-fee/Non high-priority (free) |   |
//  |  transactions (while block size   |   |
//  |  <= policy.BlockMinSize)          |   |
//   -----------------------------------  --
func (g *BlkTmplGenerator) NewBlockTemplate(payToAddress btcutil.Address) (*BlockTemplate, error) {
	// Extend the most recently known best block.
	best := g.chain.BestSnapshot()
	nextBlockHeight := best.Height + 1

	// Create a standard coinbase transaction paying to the provided
	// address.  NOTE: The coinbase value will be updated to include the
	// fees from the selected transactions later after they have actually
	// been selected.  It is created here to detect any errors early
	// before potentially doing a lot of work below.  The extra nonce helps
	// ensure the transaction is not a duplicate transaction (paying the
	// same value to the same public key address would otherwise be an
	// identical transaction for block version 1).
	extraNonce := uint64(0)
	coinbaseScript, err := standardCoinbaseScript(nextBlockHeight, extraNonce)
	if err != nil {
		return nil, err
	}
	coinbaseTx, err := createCoinbaseTx(g.chainParams, coinbaseScript,
		nextBlockHeight, payToAddress)
	if err != nil {
		return nil, err
	}
	coinbaseSigOpCost := int64(blockchain.CountSigOps(coinbaseTx)) * blockchain.WitnessScaleFactor

	// Get the current source transactions and create a priority queue to
	// hold the transactions which are ready for inclusion into a block
	// along with some priority related and fee metadata.  Reserve the same
	// number of items that are available for the priority queue.  Also,
	// choose the initial sort order for the priority queue based on whether
	// or not there is an area allocated for high-priority transactions.
	sourceTxns := g.txSource.MiningDescs()
	sortedByFee := g.policy.BlockPrioritySize == 0
	priorityQueue := newTxPriorityQueue(len(sourceTxns), sortedByFee)

	// Create a slice to hold the transactions to be included in the
	// generated block with reserved space.  Also create a utxo view to
	// house all of the input transactions so multiple lookups can be
	// avoided.
	blockTxns := make([]*btcutil.Tx, 0, len(sourceTxns))
	blockTxns = append(blockTxns, coinbaseTx)
	blockUtxos := blockchain.NewUtxoViewpoint()

	// dependers is used to track transactions which depend on another
	// transaction in the source pool.  This, in conjunction with the
	// dependsOn map kept with each dependent transaction helps quickly
	// determine which dependent transactions are now eligible for inclusion
	// in the block once each transaction has been included.
	dependers := make(map[chainhash.Hash]map[chainhash.Hash]*txPrioItem)

	// Create slices to hold the fees and number of signature operations
	// for each of the selected transactions and add an entry for the
	// coinbase.  This allows the code below to simply append details about
	// a transaction as it is selected for inclusion in the final block.
	// However, since the total fees aren't known yet, use a dummy value for
	// the coinbase fee which will be updated later.
	txFees := make([]int64, 0, len(sourceTxns))
	txSigOpCosts := make([]int64, 0, len(sourceTxns))
	txFees = append(txFees, -1) // Updated once known
	txSigOpCosts = append(txSigOpCosts, coinbaseSigOpCost)

	log.Debugf("Considering %d transactions for inclusion to new block",
		len(sourceTxns))

mempoolLoop:
	for _, txDesc := range sourceTxns {
		// A block can't have more than one coinbase or contain
		// non-finalized transactions.
		tx := txDesc.Tx
		if blockchain.IsCoinBase(tx) {
			log.Tracef("Skipping coinbase tx %s", tx.Hash())
			continue
		}
		if !blockchain.IsFinalizedTransaction(tx, nextBlockHeight,
			g.timeSource.AdjustedTime()) {

			log.Tracef("Skipping non-finalized tx %s", tx.Hash())
			continue
		}

		// Fetch all of the utxos referenced by the this transaction.
		// NOTE: This intentionally does not fetch inputs from the
		// mempool since a transaction which depends on other
		// transactions in the mempool must come after those
		// dependencies in the final generated block.
		utxos, err := g.chain.FetchUtxoView(tx)
		if err != nil {
			log.Warnf("Unable to fetch utxo view for tx %s: %v",
				tx.Hash(), err)
			continue
		}

		// Setup dependencies for any transactions which reference
		// other transactions in the mempool so they can be properly
		// ordered below.
		prioItem := &txPrioItem{tx: tx}
		for _, txIn := range tx.MsgTx().TxIn {
			originHash := &txIn.PreviousOutPoint.Hash
			entry := utxos.LookupEntry(txIn.PreviousOutPoint)
			if entry == nil || entry.IsSpent() {
				if !g.txSource.HaveTransaction(originHash) {
					log.Tracef("Skipping tx %s because it "+
						"references unspent output %s "+
						"which is not available",
						tx.Hash(), txIn.PreviousOutPoint)
					continue mempoolLoop
				}

				// The transaction is referencing another
				// transaction in the source pool, so setup an
				// ordering dependency.
				deps, exists := dependers[*originHash]
				if !exists {
					deps = make(map[chainhash.Hash]*txPrioItem)
					dependers[*originHash] = deps
				}
				deps[*prioItem.tx.Hash()] = prioItem
				if prioItem.dependsOn == nil {
					prioItem.dependsOn = make(
						map[chainhash.Hash]struct{})
				}
				prioItem.dependsOn[*originHash] = struct{}{}

				// Skip the check below. We already know the
				// referenced transaction is available.
				continue
			}
		}

		// Calculate the final transaction priority using the input
		// value age sum as well as the adjusted transaction size.  The
		// formula is: sum(inputValue * inputAge) / adjustedTxSize
		prioItem.priority = CalcPriority(tx.MsgTx(), utxos,
			nextBlockHeight)

		// Calculate the fee in Satoshi/kB.
		prioItem.feePerKB = txDesc.FeePerKB
		prioItem.fee = txDesc.Fee

		// Add the transaction to the priority queue to mark it ready
		// for inclusion in the block unless it has dependencies.
		if prioItem.dependsOn == nil {
			heap.Push(priorityQueue, prioItem)
		}

		// Merge the referenced outputs from the input transactions to
		// this transaction into the block utxo view.  This allows the
		// code below to avoid a second lookup.
		mergeUtxoView(blockUtxos, utxos)
	}

	log.Tracef("Priority queue len %d, dependers len %d",
		priorityQueue.Len(), len(dependers))

	// The starting block size is the size of the block header plus the max
	// possible transaction count size, plus the size of the coinbase
	// transaction.
	blockWeight := uint32((blockHeaderOverhead * blockchain.WitnessScaleFactor) +
		blockchain.GetTransactionWeight(coinbaseTx))
	blockSigOpCost := coinbaseSigOpCost
	totalFees := int64(0)

	// Query the version bits state to see if segwit has been activated, if
	// so then this means that we'll include any transactions with witness
	// data in the mempool, and also add the witness commitment as an
	// OP_RETURN output in the coinbase transaction.
	segwitState, err := g.chain.ThresholdState(chaincfg.DeploymentSegwit)
	if err != nil {
		return nil, err
	}
	segwitActive := segwitState == blockchain.ThresholdActive

	witnessIncluded := false

	// Choose which transactions make it into the block.
	for priorityQueue.Len() > 0 {
		// Grab the highest priority (or highest fee per kilobyte
		// depending on the sort order) transaction.
		prioItem := heap.Pop(priorityQueue).(*txPrioItem)
		tx := prioItem.tx

		switch {
		// If segregated witness has not been activated yet, then we
		// shouldn't include any witness transactions in the block.
		case !segwitActive && tx.HasWitness():
			continue

		// Otherwise, Keep track of if we've included a transaction
		// with witness data or not. If so, then we'll need to include
		// the witness commitment as the last output in the coinbase
		// transaction.
		case segwitActive && !witnessIncluded && tx.HasWitness():
			// If we're about to include a transaction bearing
			// witness data, then we'll also need to include a
			// witness commitment in the coinbase transaction.
			// Therefore, we account for the additional weight
			// within the block with a model coinbase tx with a
			// witness commitment.
			coinbaseCopy := btcutil.NewTx(coinbaseTx.MsgTx().Copy())
			coinbaseCopy.MsgTx().TxIn[0].Witness = [][]byte{
				bytes.Repeat([]byte("a"),
					blockchain.CoinbaseWitnessDataLen),
			}
			coinbaseCopy.MsgTx().AddTxOut(&wire.TxOut{
				PkScript: bytes.Repeat([]byte("a"),
					blockchain.CoinbaseWitnessPkScriptLength),
			})

			// In order to accurately account for the weight
			// addition due to this coinbase transaction, we'll add
			// the difference of the transaction before and after
			// the addition of the commitment to the block weight.
			weightDiff := blockchain.GetTransactionWeight(coinbaseCopy) -
				blockchain.GetTransactionWeight(coinbaseTx)

			blockWeight += uint32(weightDiff)

			witnessIncluded = true
		}

		// Grab any transactions which depend on this one.
		deps := dependers[*tx.Hash()]

		// Enforce maximum block size.  Also check for overflow.
		txWeight := uint32(blockchain.GetTransactionWeight(tx))
		blockPlusTxWeight := blockWeight + txWeight
		if blockPlusTxWeight < blockWeight ||
			blockPlusTxWeight >= g.policy.BlockMaxWeight {

			log.Tracef("Skipping tx %s because it would exceed "+
				"the max block weight", tx.Hash())
			logSkippedDeps(tx, deps)
			continue
		}

		// Enforce maximum signature operation cost per block.  Also
		// check for overflow.
		sigOpCost, err := blockchain.GetSigOpCost(tx, false,
			blockUtxos, true, segwitActive)
		if err != nil {
			log.Tracef("Skipping tx %s due to error in "+
				"GetSigOpCost: %v", tx.Hash(), err)
			logSkippedDeps(tx, deps)
			continue
		}
		if blockSigOpCost+int64(sigOpCost) < blockSigOpCost ||
			blockSigOpCost+int64(sigOpCost) > blockchain.MaxBlockSigOpsCost {
			log.Tracef("Skipping tx %s because it would "+
				"exceed the maximum sigops per block", tx.Hash())
			logSkippedDeps(tx, deps)
			continue
		}

		// Skip free transactions once the block is larger than the
		// minimum block size.
		if sortedByFee &&
			prioItem.feePerKB < int64(g.policy.TxMinFreeFee) &&
			blockPlusTxWeight >= g.policy.BlockMinWeight {

			log.Tracef("Skipping tx %s with feePerKB %d "+
				"< TxMinFreeFee %d and block weight %d >= "+
				"minBlockWeight %d", tx.Hash(), prioItem.feePerKB,
				g.policy.TxMinFreeFee, blockPlusTxWeight,
				g.policy.BlockMinWeight)
			logSkippedDeps(tx, deps)
			continue
		}

		// Prioritize by fee per kilobyte once the block is larger than
		// the priority size or there are no more high-priority
		// transactions.
		if !sortedByFee && (blockPlusTxWeight >= g.policy.BlockPrioritySize ||
			prioItem.priority <= MinHighPriority) {

			log.Tracef("Switching to sort by fees per "+
				"kilobyte blockSize %d >= BlockPrioritySize "+
				"%d || priority %.2f <= minHighPriority %.2f",
				blockPlusTxWeight, g.policy.BlockPrioritySize,
				prioItem.priority, MinHighPriority)

			sortedByFee = true
			priorityQueue.SetLessFunc(txPQByFee)

			// Put the transaction back into the priority queue and
			// skip it so it is re-priortized by fees if it won't
			// fit into the high-priority section or the priority
			// is too low.  Otherwise this transaction will be the
			// final one in the high-priority section, so just fall
			// though to the code below so it is added now.
			if blockPlusTxWeight > g.policy.BlockPrioritySize ||
				prioItem.priority < MinHighPriority {

				heap.Push(priorityQueue, prioItem)
				continue
			}
		}

		// Ensure the transaction inputs pass all of the necessary
		// preconditions before allowing it to be added to the block.
		_, err = blockchain.CheckTransactionInputs(tx, nextBlockHeight,
			blockUtxos, g.chainParams)
		if err != nil {
			log.Tracef("Skipping tx %s due to error in "+
				"CheckTransactionInputs: %v", tx.Hash(), err)
			logSkippedDeps(tx, deps)
			continue
		}
		err = blockchain.ValidateTransactionScripts(tx, blockUtxos,
			txscript.StandardVerifyFlags, g.sigCache,
			g.hashCache)
		if err != nil {
			log.Tracef("Skipping tx %s due to error in "+
				"ValidateTransactionScripts: %v", tx.Hash(), err)
			logSkippedDeps(tx, deps)
			continue
		}

		// Spend the transaction inputs in the block utxo view and add
		// an entry for it to ensure any transactions which reference
		// this one have it available as an input and can ensure they
		// aren't double spending.
		spendTransaction(blockUtxos, tx, nextBlockHeight)

		// Add the transaction to the block, increment counters, and
		// save the fees and signature operation counts to the block
		// template.
		blockTxns = append(blockTxns, tx)
		blockWeight += txWeight
		blockSigOpCost += int64(sigOpCost)
		totalFees += prioItem.fee
		txFees = append(txFees, prioItem.fee)
		txSigOpCosts = append(txSigOpCosts, int64(sigOpCost))

		log.Tracef("Adding tx %s (priority %.2f, feePerKB %.2f)",
			prioItem.tx.Hash(), prioItem.priority, prioItem.feePerKB)

		// Add transactions which depend on this one (and also do not
		// have any other unsatisified dependencies) to the priority
		// queue.
		for _, item := range deps {
			// Add the transaction to the priority queue if there
			// are no more dependencies after this one.
			delete(item.dependsOn, *tx.Hash())
			if len(item.dependsOn) == 0 {
				heap.Push(priorityQueue, item)
			}
		}
	}

	// Now that the actual transactions have been selected, update the
	// block weight for the real transaction count and coinbase value with
	// the total fees accordingly.
	blockWeight -= wire.MaxVarIntPayload -
		(uint32(wire.VarIntSerializeSize(uint64(len(blockTxns)))) *
			blockchain.WitnessScaleFactor)
	coinbaseTx.MsgTx().TxOut[0].Value += totalFees
	txFees[0] = -totalFees

	// If segwit is active and we included transactions with witness data,
	// then we'll need to include a commitment to the witness data in an
	// OP_RETURN output within the coinbase transaction.
	var witnessCommitment []byte
	if witnessIncluded {
		// The witness of the coinbase transaction MUST be exactly 32-bytes
		// of all zeroes.
		var witnessNonce [blockchain.CoinbaseWitnessDataLen]byte
		coinbaseTx.MsgTx().TxIn[0].Witness = wire.TxWitness{witnessNonce[:]}

		// Next, obtain the merkle root of a tree which consists of the
		// wtxid of all transactions in the block. The coinbase
		// transaction will have a special wtxid of all zeroes.
		witnessMerkleTree := blockchain.BuildMerkleTreeStore(blockTxns,
			true)
		witnessMerkleRoot := witnessMerkleTree[len(witnessMerkleTree)-1]

		// The preimage to the witness commitment is:
		// witnessRoot || coinbaseWitness
		var witnessPreimage [64]byte
		copy(witnessPreimage[:32], witnessMerkleRoot[:])
		copy(witnessPreimage[32:], witnessNonce[:])

		// The witness commitment itself is the double-sha256 of the
		// witness preimage generated above. With the commitment
		// generated, the witness script for the output is: OP_RETURN
		// OP_DATA_36 {0xaa21a9ed || witnessCommitment}. The leading
		// prefix is referred to as the "witness magic bytes".
		witnessCommitment = chainhash.DoubleHashB(witnessPreimage[:])
		witnessScript := append(blockchain.WitnessMagicBytes, witnessCommitment...)

		// Finally, create the OP_RETURN carrying witness commitment
		// output as an additional output within the coinbase.
		commitmentOutput := &wire.TxOut{
			Value:    0,
			PkScript: witnessScript,
		}
		coinbaseTx.MsgTx().TxOut = append(coinbaseTx.MsgTx().TxOut,
			commitmentOutput)
	}

	// Calculate the required difficulty for the block.  The timestamp
	// is potentially adjusted to ensure it comes after the median time of
	// the last several blocks per the chain consensus rules.
	ts := medianAdjustedTime(best, g.timeSource)
	reqDifficulty, err := g.chain.CalcNextRequiredDifficulty(ts)
	if err != nil {
		return nil, err
	}

	// Calculate the next expected block version based on the state of the
	// rule change deployments.
	nextBlockVersion, err := g.chain.CalcNextBlockVersion()
	if err != nil {
		return nil, err
	}

	// Create a new block ready to be solved.
	merkles := blockchain.BuildMerkleTreeStore(blockTxns, false)
	var msgBlock wire.MsgBlock
	msgBlock.Header = wire.BlockHeader{
		Version:    nextBlockVersion,
		PrevBlock:  best.Hash,
		MerkleRoot: *merkles[len(merkles)-1],
		Timestamp:  ts,
		Bits:       reqDifficulty,
	}
	for _, tx := range blockTxns {
		if err := msgBlock.AddTransaction(tx.MsgTx()); err != nil {
			return nil, err
		}
	}

	// Finally, perform a full check on the created block against the chain
	// consensus rules to ensure it properly connects to the current best
	// chain with no issues.
	block := btcutil.NewFullBlock(&msgBlock)
	block.SetHeight(nextBlockHeight)
	if err := g.chain.CheckConnectBlockTemplate(block); err != nil {
		return nil, err
	}

	log.Debugf("Created new block template (%d transactions, %d in "+
		"fees, %d signature operations cost, %d weight, target difficulty "+
		"%064x)", len(msgBlock.Transactions), totalFees, blockSigOpCost,
		blockWeight, blockchain.CompactToBig(msgBlock.Header.Bits))

	return &BlockTemplate{
		Block:             &msgBlock,
		Fees:              txFees,
		SigOpCosts:        txSigOpCosts,
		Height:            nextBlockHeight,
		ValidPayAddress:   payToAddress != nil,
		WitnessCommitment: witnessCommitment,
	}, nil
}

// UpdateBlockTime updates the timestamp in the header of the passed block to
// the current time while taking into account the median time of the last
// several blocks to ensure the new time is after that time per the chain
// consensus rules.  Finally, it will update the target difficulty if needed
// based on the new time for the test networks since their target difficulty can
// change based upon time.
func (g *BlkTmplGenerator) UpdateBlockTime(msgBlock *wire.MsgBlock) error {
	// The new timestamp is potentially adjusted to ensure it comes after
	// the median time of the last several blocks per the chain consensus
	// rules.
	newTime := medianAdjustedTime(g.chain.BestSnapshot(), g.timeSource)
	msgBlock.Header.Timestamp = newTime

	// Recalculate the difficulty if running on a network that requires it.
	if g.chainParams.ReduceMinDifficulty {
		difficulty, err := g.chain.CalcNextRequiredDifficulty(newTime)
		if err != nil {
			return err
		}
		msgBlock.Header.Bits = difficulty
	}

	return nil
}

// UpdateExtraNonce updates the extra nonce in the coinbase script of the passed
// block by regenerating the coinbase script with the passed value and block
// height.  It also recalculates and updates the new merkle root that results
// from changing the coinbase script.
func (g *BlkTmplGenerator) UpdateExtraNonce(msgBlock *wire.MsgBlock, blockHeight int32, extraNonce uint64) error {
	coinbaseScript, err := standardCoinbaseScript(blockHeight, extraNonce)
	if err != nil {
		return err
	}
	if len(coinbaseScript) > blockchain.MaxCoinbaseScriptLen {
		return fmt.Errorf("coinbase transaction script length "+
			"of %d is out of range (min: %d, max: %d)",
			len(coinbaseScript), blockchain.MinCoinbaseScriptLen,
			blockchain.MaxCoinbaseScriptLen)
	}
	msgBlock.Transactions[0].TxIn[0].SignatureScript = coinbaseScript

	// TODO(davec): A btcutil.Block should use saved in the state to avoid
	// recalculating all of the other transaction hashes.
	// block.Transactions[0].InvalidateCache()

	// Recalculate the merkle root with the updated extra nonce.
	block := btcutil.NewFullBlock(msgBlock)
	merkles := blockchain.BuildMerkleTreeStore(block.Transactions(), false)
	msgBlock.Header.MerkleRoot = *merkles[len(merkles)-1]
	return nil
}

// BestSnapshot returns information about the current best chain block and
// related state as of the current point in time using the chain instance
// associated with the block template generator.  The returned state must be
// treated as immutable since it is shared by all callers.
//
// This function is safe for concurrent access.
func (g *BlkTmplGenerator) BestSnapshot() *blockchain.BestState {
	return g.chain.BestSnapshot()
}

// TxSource returns the associated transaction source.
//
// This function is safe for concurrent access.
func (g *BlkTmplGenerator) TxSource() TxSource {
	return g.txSource
}<|MERGE_RESOLUTION|>--- conflicted
+++ resolved
@@ -222,13 +222,8 @@
 // mergeUtxoView adds all of the entries in viewB to viewA.  The result is that
 // viewA will contain all of its original entries plus all of the entries
 // in viewB.  It will replace any entries in viewB which also exist in viewA
-<<<<<<< HEAD
-// if the entry in viewA is fully spent.
-func mergeUtxoView(viewA blockchain.UtxoView, viewB blockchain.UtxoView) {
-=======
 // if the entry in viewA is spent.
 func mergeUtxoView(viewA *blockchain.UtxoViewpoint, viewB *blockchain.UtxoViewpoint) {
->>>>>>> a59ac5b1
 	viewAEntries := viewA.Entries()
 	for outpoint, entryB := range viewB.Entries() {
 		if entryA, exists := viewAEntries[outpoint]; !exists ||
