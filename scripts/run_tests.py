#!/usr/bin/python3

import argparse
import logging
import subprocess
import time
import csv
import os
import re
import spur
import gc

DEFAULT_LOG_FILE = "debug_test.log"

DEFAULT_COORD = 1


go_dir = "/home/ubuntu/go/src/github.com/btcsuite/btcd"
home_dir = "/home/ubuntu/"


def run_oracle(num_shards, num_txs):
    cmd = str(os.getcwd()) + '/btcd'
    print("Running" + cmd)
    rc = subprocess.call([cmd, "--mode=oracle", "--n=" + str(num_shards),
                          "--tx=" + str(num_txs)],
                         None, stdin=None,
                         stdout=None, stderr=None, shell=False)
    print("Return Code " + str(rc))
    return rc


def run_remote_oracle(num_shards, num_txs, network):
    cmd = go_dir + '/btcd'
    shell = spur.SshShell(hostname="10.0.0.11",
                          username="ubuntu",
                          private_key_file='/home/ubuntu/.ssh/aws-kp.pem',
                          missing_host_key=spur.ssh.MissingHostKey.accept)
    if network == "regress":
        rc = shell.run([cmd, "--mode=oracle", "--n=" + str(num_shards),
                        "--tx=" + str(num_txs), "--network="+network])
    else:
        rc = shell.run([cmd, "--mode=full", "--n=" + str(num_shards),
                        "--tx=" + str(num_txs), "--network="+network])
    print("Return Code " + str(rc))
    return rc


def run_shard(server_num, shard_num, num_shards):
    cmd = str(os.getcwd()) + '/btcd'
    print("Running" + cmd)
    shard_id = "{}_{}".format(server_num, shard_num)
    p = subprocess.Popen([cmd, "--mode=shard", "--n=" + str(num_shards),
                          "--conf=config_s" + shard_id + ".json"],
                         None, stdin=None, stdout=None,
                         stderr=None, shell=False)
    return p


def run_remote_shard(server_num, shard_num, num_shards, network):
    cmd = go_dir + '/btcd'
    print("server ", server_num)
    print("server ", server_num)
    conf = home_dir + '/config_s{}_{}.json'.format(server_num, shard_num)
    host = "10.0.0.{}".format(50 + int(server_num) * 50 + int(shard_num))
    print("Host " + host)
    shell = spur.SshShell(hostname=host,
                          username="ubuntu",
                          private_key_file='/home/ubuntu/.ssh/aws-kp.pem',
                          missing_host_key=spur.ssh.MissingHostKey.accept)
    cmd = [cmd, "--mode=shard", "--n=" + str(num_shards),
           "--conf=" + str(conf), "--network="+network]
    print("Running " + " ".join(cmd))
    p = shell.spawn(cmd)
    return p


def run_server(server_num, num_shards, bootstrap):
    cmd = str(os.getcwd()) + '/btcd'
    print("Running " + cmd)
    boot = ""
    if bootstrap:
        boot = "--bootstrap"
    p = subprocess.Popen([cmd, "--mode=server", "--n=" + str(num_shards),
                          "--conf=config" + str(server_num) + ".json",
                          boot],
                         None, stdin=None, stdout=None,
                         stderr=None, shell=False)
    return p


def run_remote_server(server_num, num_shards, bootstrap, network):
    cmd = go_dir + '/btcd'
    conf = home_dir + '/config{}.json'.format(server_num)
    host = "10.0.0.1{}".format(server_num)
    print("Host " + host)
    shell = spur.SshShell(hostname=host,
                          username="ubuntu",
                          private_key_file='/home/ubuntu/.ssh/aws-kp.pem',
                          missing_host_key=spur.ssh.MissingHostKey.accept)
    boot = ""
    if bootstrap:
        boot = "--bootstrap"
    cmd = [cmd, "--mode=server", "--n=" + str(num_shards),
           "--conf=" + str(conf), boot, "--network=" + network]
    print("Running " + " ".join(cmd))
    p = shell.spawn(cmd)
    return p


def run_n_shard_node(coord_num, n, bootstrap, num_txs, network):
    processes = list()
    coord_process = run_server(coord_num, n, bootstrap=bootstrap)
    processes.append(coord_process)
    time.sleep(1)
    for i in range(n):
        run_remote_shard(coord_num, i, n, network)
        # processes.append(p)
        # time.sleep(1)

    if bootstrap:
        run_remote_oracle(n, num_txs, network)

    return processes


def run_remote_n_shard_node(coord_num, n, bootstrap, num_txs, network):
    processes = list()
    run_remote_server(coord_num, n, bootstrap=bootstrap, network=network)
    # processes.append(coord_process)
    time.sleep(1)
    for i in range(n):
        run_remote_shard(coord_num, i, n, network)
        # processes.append(p)
        # time.sleep(1)

    if bootstrap:
        run_remote_oracle(n, num_txs, network)

    return processes


def clean_with_ssh(num_coords, num_shards):
    for c in range(1, num_coords+1):
        loc_shards = 8
        if c == 1:
            loc_shards = 8
        else:
            loc_shards = num_shards
        try:
            shell = spur.SshShell(hostname="10.0.0.1{}".format(c),
                                  username="ubuntu",
                                  private_key_file='/home/ubuntu/.ssh/aws-kp.pem',
                                  missing_host_key=spur.ssh.MissingHostKey.accept)
            cmd = go_dir + '/kill_all.sh'
            print("Running" + cmd)
            p = shell.run([cmd])
            cmd = go_dir + '/clean_db.sh'
            print("Running" + cmd)
            p = shell.run([cmd])
        except:
            pass
        try:
            p = shell.run(["rm", "/home/ubuntu/testlog{}.log".format(c)])
            print(p)
        except:
            pass
        for s in range(loc_shards):
            try:
                shell = spur.SshShell(hostname="10.0.0.{}".format(50 + int(c) * 50 + int(s)),
                                      username="ubuntu",
                                      private_key_file='/home/ubuntu/.ssh/aws-kp.pem',
                                      missing_host_key=spur.ssh.MissingHostKey.accept)
                cmd = go_dir + '/kill_all.sh'
                print("Running" + cmd)
                p = shell.run([cmd])
                print(p)
                cmd = go_dir + '/clean_db.sh'
                print("Running" + cmd)
                p = shell.run([cmd])
                print(p)
                p = shell.run(["rm", "/home/ubuntu/stestlog{}_{}.log".format(c, s)])
                print(p)
            except:
                pass


def remove_log_files(num_coords, num_shards):
    def clear_oracle_log():
        path = os.getcwd() + '/otestlog.log'
        print("Clearing " + path)
        os.remove(path)

    def clear_shard_logs(coord_num, num_shards):
        for shard_num in range(num_shards):
            path = (os.getcwd() + '/stestlog' + str(coord_num) + "_" +
                    str(shard_num) + ".log")
            print("Clearing " + path)
            os.remove(path)

    def clear_node_logs(coord_num, num_shards):
        path = (os.getcwd() + '/testlog' + str(coord_num) + ".log")
        print("Clearing " + path)
        os.remove(path)
        clear_shard_logs(coord_num, num_shards)

    try:
        clear_oracle_log()
    except (FileNotFoundError):
        pass

    for coord_num in range(num_coords):
        clear_node_logs(coord_num + 1, num_shards)


def kill_all_prcesses(p_list):
    [p.kill() for p in p_list]


def kill_all_remote_prcesses(p_list):
    [p.send_signal(9) for p in p_list]


def scan_log_files(num_coords, num_shards):
    def error_found(filename):
        with open(filename, 'r') as logfile:
            for line in logfile:
                if "BADBLOCK" in line:
                    return True
        return False

    def scan_oracle_log():
        path = os.getcwd() + '/otestlog.log'
        return error_found(path)

    def scan_shard_logs(coord_num, num_shards):
        error = False
        for shard_num in range(num_shards):
            path = (os.getcwd() + '/stestlog' + str(coord_num) +
                    "_" + str(shard_num) + ".log")
            error |= error_found(path)
            return error

    def scan_node_logs(coord_num, num_shards):
        path = (os.getcwd() + '/testlog' + str(coord_num) + ".log")
        print("Scanning " + path)
        error = error_found(path)
        error |= scan_shard_logs(coord_num, num_shards)
        return error

    try:
        error = scan_oracle_log()
    except (FileNotFoundError):
        pass

    if error:
        return error

    for coord_num in range(num_coords):
        return scan_node_logs(coord_num + 1, num_shards)


def reverse_readline(filename, buf_size=8192):
    """a generator that returns the lines of a file in reverse order"""
    with open(filename) as fh:
        segment = None
        offset = 0
        fh.seek(0, os.SEEK_END)
        file_size = remaining_size = fh.tell()
        while remaining_size > 0:
            offset = min(file_size, offset + buf_size)
            fh.seek(file_size - offset)
            buffer = fh.read(min(remaining_size, buf_size))
            remaining_size -= buf_size
            lines = buffer.split('\n')
            # the first line of the buffer is probably not a complete line so
            # we'll save it and append it to the last line of the next buffer
            # we read
            if segment is not None:
                # if the previous chunk starts right from the beginning of line
                # do not concact the segment to the last line of new chunk
                # instead, yield the segment first
                if buffer[-1] is not '\n':
                    lines[-1] += segment
                else:
                    yield segment
            segment = lines[0]
            for index in range(len(lines) - 1, 0, -1):
                if len(lines[index]):
                    yield lines[index]
        # Don't yield None if the file was empty
        if segment is not None:
            yield segment


def get_remote_result(num_shards, num_txs, filename, keyword, host):
    script = go_dir + '/scripts/get_sync_time.py'
    shell = spur.SshShell(hostname=host,
                          username="ubuntu",
                          private_key_file='/home/ubuntu/.ssh/aws-kp.pem',
                          missing_host_key=spur.ssh.MissingHostKey.accept)
    # rc = shell.run(["python3", script, "-n={}".format(str(num_shards)),
    #                 "-tx={}".format(str(num_txs))])
    rc = shell.run(["python3", script, "--single", "--filename={}".format(filename),
                    "--keyword={}".format(keyword)])
    print(rc.output)
    return(rc.output)

def collect_to_csv(num_shards, coord, num_txs):

    def get_result(keyword, coord_num):
        filename = (os.getcwd() + "/testlog{}.log".format(coord_num))
        # print(filename)
        for line in reverse_readline(filename):
            if keyword in line:
                result = re.findall(r"\d+\.\d+", line)[0]
                print(keyword + "took "+ str(result))
                if "ms" in line:
                    result = float(float(result)/float(1000))
                else:
                    result = float(result)
                return result

    csv_file_name = "{}_shards.csv".format(num_shards)
    file_exists = os.path.isfile(csv_file_name)
    with open(csv_file_name, 'a') as csvfile:
        fieldnames = ['Txs',
                      'FetchingBlockFromDB',
                      'ConstructingToSend',
                      'Sending',
                      'Sorting',
                      'Merkle',
                      'StoreToDb'
                      'SendHashes'
                      'OutputFetch',
                      'ReqTxOuts',
                      'FetchOthersTxOuts',
                      'SendTxOuts',
                      'CheckInputs',
                      'CheckSigs',
                      'ConnectBlock',
                      'Total',
                      'Remote']
        writer = csv.DictWriter(csvfile, fieldnames=fieldnames)

        if not file_exists:
            writer.writeheader()  # file doesn't exist yet, write a header

        fetch_from_db = get_remote_result(num_shards, num_txs, 'stestlog1_0.log', 'FetchingBlockFromDB', '10.0.0.100')
        fetch_from_db = float(fetch_from_db)

        const_to_send = get_remote_result(num_shards, num_txs, 'stestlog1_0.log', 'ConstructingToSend', '10.0.0.100')
        const_to_send = float(const_to_send)

        sending = get_remote_result(num_shards, num_txs, 'stestlog1_0.log', 'Sending', '10.0.0.100')
        sending = float(sending)

        store_to_db = get_remote_result(num_shards, num_txs, 'stestlog2_0.log', 'StoreToDb', '10.0.0.150')
        store_to_db = float(store_to_db)

        send_hashes = get_remote_result(num_shards, num_txs, 'stestlog2_0.log', 'SendHashes', '10.0.0.150')
        send_hashes = float(send_hashes)

        output_fetch = get_remote_result(num_shards, num_txs, 'stestlog2_0.log', 'OutputFetch', '10.0.0.150')
        output_fetch = float(output_fetch)

        req_tx_outs = get_remote_result(num_shards, num_txs, 'stestlog2_0.log', 'ReqTxOuts', '10.0.0.150')
        req_tx_outs = float(req_tx_outs)

<<<<<<< HEAD
        fetch_other_tx_outs = get_remote_result(num_shards, num_txs, 'stestlog2_0.log', 'FetchOthersTxOuts', '10.0.0.150')
        fetch_other_tx_outs = float(fetch_other_tx_outs)

        send_req_tx_outs = get_remote_result(num_shards, num_txs, 'stestlog2_0.log', 'SendReqTxOuts', '10.0.0.150')
        send_req_tx_outs = float(send_req_tx_outs)
=======
        send_tx_outs = get_remote_result(num_shards, num_txs, 'stestlog2_0.log', 'SendTxOuts', '10.0.0.150')
        send_tx_outs = float(send_tx_outs)
>>>>>>> 75c838be

        check_inputs = get_remote_result(num_shards, num_txs, 'stestlog2_0.log', 'CheckInputs', '10.0.0.150')
        check_inputs = float(check_inputs)

        check_sigs = get_remote_result(num_shards, num_txs, 'stestlog2_0.log', 'CheckSigs', '10.0.0.150')
        check_sigs = float(check_sigs)

        connect_block = get_remote_result(num_shards, num_txs, 'stestlog2_0.log', 'ConnectBlock', '10.0.0.150')
        connect_block = float(connect_block)

        remote_send = get_remote_result(num_shards, num_txs, 'testlog1.log', 'Block', '10.0.0.11')
        remote_send = float(remote_send)

        sorting = get_result("Sorting", coord)

        merkle = get_result("Merkle", coord)

        total = get_result("Block", coord)
        d = {'Txs': num_txs,
             'FetchingBlockFromDB': fetch_from_db,
             'ConstructingToSend': const_to_send,
             'Sending': sending,
             'Sorting': sorting,
             'Merkle': merkle,
             'StoreToDb': store_to_db,
             'SendHashes': send_hashes,
             'OutputFetch': output_fetch,
             'ReqTxOuts': req_tx_outs,
<<<<<<< HEAD
             'FetchOthersTxOuts': fetch_other_tx_outs,
             'SendReqTxOuts': send_req_tx_outs,
=======
             'SendTxOuts': send_tx_outs,
>>>>>>> 75c838be
             'CheckInputs': check_inputs,
             'CheckSigs': check_sigs,
             'ConnectBlock': connect_block,
             'Total': total,
             'Remote': remote_send}
        writer.writerow(d)
        csvfile.flush()

def run_multi_tests(network, exponent):


    def run_test(num_coords, num_shards, num_txs, network):
        p_list = run_remote_n_shard_node(DEFAULT_COORD, 8,
                                         bootstrap=True, num_txs=num_txs,
                                         network=network)
        for i in range(num_coords - 1):
            p_list += (run_n_shard_node(i + 2, num_shards,
                                        bootstrap=False, num_txs=num_txs,
                                        network=network))

        # About the expected time to finish processing
        time.sleep((40 - num_shards) * (num_txs/100000) + 20)
        # time.sleep(10)

        #if scan_log_files(num_coords, num_shards):
        #    logging.debug("An error detected in one of the files")

        # remote_result = get_remote_result(num_shards, num_txs)
        # print("Block send took " + str(float(remote_result)))

        collect_to_csv(num_shards, 2, num_txs)

        # remove_log_files(num_coords, num_shards)

        clean_with_ssh(num_coords, num_shards)

        try:
            path = os.getcwd() + '/testlog{}.log'.format(num_coords)
            print("Clearing " + path)
            os.remove(path)
            cmd = str(os.getcwd()) + '/clean.sh'
            print("Running clean")
            subprocess.call([cmd], None, stdin=None,
                            stdout=None, stderr=None, shell=False)

        except:
            pass


    options = [2**i for i in range(int(exponent), int(exponent) -1, -1)]
    for num_shards in options:
        for num_txs in range(200000, 1100000, 200000):
            for j in range(1):
                run_test(2, num_shards, num_txs, network)
                gc.collect()


def main():
    args = get_args()

    # Setup logging util
    global log_file
    level = ""
    log_file = DEFAULT_LOG_FILE
    if args.debug:
        level = logging.DEBUG
        log_file = args.debug_file
        log_formatter = logging.Formatter(
            "%(asctime)s [%(funcName)s()] [%(levelname)-5.5s]  %(message)s")
        root_logger = logging.getLogger()
        file_handler = logging.FileHandler(log_file)
        file_handler.setFormatter(log_formatter)
        root_logger.addHandler(file_handler)
        root_logger.setLevel(level)

    run_multi_tests(args.network, args.exponent)
    #collect_to_csv(15, 2, 300000)

    # This runs a single node, and makes sure the coordinator + orcacle work
    # p_list = run_n_shard_node(DEFAULT_COORD, 1, True, 1000)
    # kill_all_prcesses(p_list)

    # for line in lines:
    #     print(line)

    # Try with 2 shards
    # p_list = run_n_shard_node(DEFAULT_COORD, 2, bootstrap=True)
    # kill_all_prcesses(p_list)

    # Try with 2 nodes, 2 shards
    # p_list = run_remote_n_shard_node(DEFAULT_COORD, 2, True, 10000)
    # p2_list = run_n_shard_node(2, 2, False, 10000)
    # time.sleep(10)
    # clean_with_ssh(2, 2)
    # kill_all_remote_prcesses(p_list)
    # kill_all_prcesses(p2_list)

    # time.sleep(5)

    # if scan_log_files(2, 2):
    #     logging.debug("An error detected in one of the files")

    # kill_all_prcesses(p_list)
    # kill_all_prcesses(p2_list)

    # run_n_shard_node(2, 3, False)


def get_args():

    parser = argparse.ArgumentParser(
        formatter_class=argparse.RawTextHelpFormatter)

    parser.add_argument('-d', '--debug',
                        default=False, action='store_true',
                        help="Output debug log to _s-tui.log")
    parser.add_argument('-n', '--num_shards',
                        default=1,
                        help="Number of shards to run")
    parser.add_argument('-c', '--coordinator',
                        default=1,
                        help="Corrdinator index")
    parser.add_argument('-b', '--bootstrap',
                        default=1,
                        help="Add when starting the first node")
    parser.add_argument('-tx', '--transactions',
                        default=100,
                        help="How many transactions in the main block")
    parser.add_argument('-exp', '--exponent',
                        default=1,
                        help="How many power of 2 shards")
    parser.add_argument('-net', '--network',
                        default="regress",
                        help="Which network to test")
    args = parser.parse_args()
    return args


if '__main__' == __name__:
    main()<|MERGE_RESOLUTION|>--- conflicted
+++ resolved
@@ -367,16 +367,11 @@
         req_tx_outs = get_remote_result(num_shards, num_txs, 'stestlog2_0.log', 'ReqTxOuts', '10.0.0.150')
         req_tx_outs = float(req_tx_outs)
 
-<<<<<<< HEAD
         fetch_other_tx_outs = get_remote_result(num_shards, num_txs, 'stestlog2_0.log', 'FetchOthersTxOuts', '10.0.0.150')
         fetch_other_tx_outs = float(fetch_other_tx_outs)
 
-        send_req_tx_outs = get_remote_result(num_shards, num_txs, 'stestlog2_0.log', 'SendReqTxOuts', '10.0.0.150')
-        send_req_tx_outs = float(send_req_tx_outs)
-=======
         send_tx_outs = get_remote_result(num_shards, num_txs, 'stestlog2_0.log', 'SendTxOuts', '10.0.0.150')
         send_tx_outs = float(send_tx_outs)
->>>>>>> 75c838be
 
         check_inputs = get_remote_result(num_shards, num_txs, 'stestlog2_0.log', 'CheckInputs', '10.0.0.150')
         check_inputs = float(check_inputs)
@@ -405,12 +400,8 @@
              'SendHashes': send_hashes,
              'OutputFetch': output_fetch,
              'ReqTxOuts': req_tx_outs,
-<<<<<<< HEAD
              'FetchOthersTxOuts': fetch_other_tx_outs,
-             'SendReqTxOuts': send_req_tx_outs,
-=======
              'SendTxOuts': send_tx_outs,
->>>>>>> 75c838be
              'CheckInputs': check_inputs,
              'CheckSigs': check_sigs,
              'ConnectBlock': connect_block,
