--- conflicted
+++ resolved
@@ -307,11 +307,7 @@
 
         return top_block_time
 
-<<<<<<< HEAD
-    for num_shards in range(2, 3):
-=======
     for num_shards in range(1, 3):
->>>>>>> fc21ce7a
         csv_file_name = "proc_{}_shards.csv".format(num_shards)
         with open(csv_file_name, 'w') as csvfile:
             fieldnames = ['Txs', 'Time']
@@ -319,11 +315,8 @@
 
             writer.writeheader()  # file doesn't exist yet, write a header
 
-<<<<<<< HEAD
             for num_txs in range(1000, 3000, 1000):
-=======
             for num_txs in range(100, 500, 100):
->>>>>>> fc21ce7a
                 block_time = run_test(2, num_shards, num_txs)
                 d = {'Time': block_time, 'Txs': num_txs}
                 writer.writerow(d)
